--- conflicted
+++ resolved
@@ -14,17 +14,10 @@
 
 # General settings for running samseg
 [samseg] 
-<<<<<<< HEAD
-# If threads is 0 the code uses all available threads, 
-# otherwise specify a positive integer number
-threads = 0 
-atlas_name = "atlasv1"
-=======
 #If threads is 0 the code uses all available threads, otherwise specify a positive integer number
 threads = 0 
 atlas_name = "atlasv1"
 
->>>>>>> f0a3b4f8
 
 [initatlas]
 affine_scales = [[0.8,0.8,0.8], [0.9,0.9,0.9], [0.95, 0.95, 0.9]]
