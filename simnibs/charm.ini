--- conflicted
+++ resolved
@@ -15,11 +15,7 @@
 # General settings for running samseg
 [samseg] 
 #If threads is 0 the code uses all available threads, otherwise specify a positive integer number
-<<<<<<< HEAD
 threads = 12
-=======
-threads = 4
->>>>>>> 449d8947
 atlas_name = "charm_atlas_mni_hires"
 
 
