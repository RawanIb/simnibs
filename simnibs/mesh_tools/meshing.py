import os
import tempfile
import logging
import numpy as np
import nibabel as nib
import scipy.sparse
import scipy.ndimage
import time

from simnibs.utils.mesh_element_properties import ElementTags

from . import mesh_io
from . import cgal
from ..utils import file_finder
from ..utils.spawn_process import spawn_process
from ..utils.simnibs_logger import logger, format_time
from ..segmentation.brain_surface import dilate, erosion
from ..segmentation._thickness import _calc_thickness
from ..utils.transformations import get_vox_size


class MeshingError(ValueError):
    pass


def _write_inr(image, voxel_dims, fn_out):
    if image.ndim != 3:
        raise MeshingError('Nifti volume must have 3 dimensions')
    if len(voxel_dims) != 3:
        raise MeshingError('Voxel_dims must have 3 dimensions')

    # Figure out data type and translate it to inria data types
    if image.dtype in [np.uint8, np.uint16]:
        inria_dtype = 'unsigned fixed'
    elif image.dtype in [np.float32, np.float64]:
        inria_dtype = 'float'
    else:
        raise MeshingError(
            f'Image data type: {image.dtype} not compatible. '
            f'compatible types are: uint8, uint16, float32, float64')

    n_bits = 8 * image.itemsize
    with open(fn_out, 'bw') as f:
        header = b'#INRIMAGE-4#{\n'
        header += 'XDIM={0}\nYDIM={1}\nZDIM={2}\nVDIM=1\n'.format(*image.shape).encode()
        header += f'TYPE={inria_dtype}\nPIXSIZE={n_bits} bits\nCPU=decm\n'.encode()
        header += 'VX={0}\nVY={1}\nVZ={2}\n'.format(*voxel_dims).encode()
        # fill out remaining part of the header
        header += (252-len(header)) * b'\n' + b'##}\n'
        f.write(header)
        f.write(image.tobytes(order='F'))


def _mesh_image(image, voxel_dims, facet_angle,
                facet_size, facet_distance,
                cell_radius_edge_ratio, cell_size,
                optimize, num_threads):

    with tempfile.TemporaryDirectory() as tmpdir:
        fn_image = os.path.join(tmpdir, 'image.inr')
        fn_mesh = os.path.join(tmpdir, 'mesh.mesh')
        _write_inr(image, voxel_dims, fn_image)
        if type(cell_size) is np.ndarray:
            ret = cgal.mesh_image_sizing_field(
                    fn_image.encode(), fn_mesh.encode(),
                    facet_angle, facet_size, facet_distance,
                    cell_radius_edge_ratio, cell_size,
                    optimize, num_threads
                 )
        else:
            ret = cgal.mesh_image(
                    fn_image.encode(), fn_mesh.encode(),
                    facet_angle, facet_size, facet_distance,
                    cell_radius_edge_ratio, cell_size,
                    optimize, num_threads
                 )

        if ret != 0:
            raise MeshingError('There was an error while meshing the image')

        mesh = mesh_io.read_medit(fn_mesh)
    # In concurrent meshing there might be some spurious nodes
    used_nodes = np.unique(mesh.elm[:])[1:]
    mesh = mesh.crop_mesh(nodes=used_nodes)

    return mesh


def _decompose_affine(affine):
    ''' Decompose affine transformation into the form A = RZS
    Where R is a rotation matriz, Z a scaling matrix and S a shearing matrix
    '''
    if np.isclose(np.linalg.det(affine), 0):
        raise ValueError('Affine matrix is singular!')
    rot, z = np.linalg.qr(affine[:3, :3])
    scaling = np.diagonal(z)
    rot *= np.sign(scaling)
    z *= np.sign(scaling)[:, None]
    scaling = np.abs(scaling)
    shearing = np.diag(1/scaling).dot(z)
    return rot, scaling, shearing


def _resample2iso(image, affine, sampling_rate=1, order=1):
    ## DEPRECATED ##
    # R is a rotation matrix, K a scaling matrix and S a shearing matrix
    R, Z, S = _decompose_affine(affine[:3, :3])
    # Definew new affine matrix
    new_res = sampling_rate * np.min(Z)
    new_affine = R.dot(new_res * np.eye(3))
    # Transformation from original image to new image
    M = affine[:3, :3].dot(np.linalg.inv(new_affine))
    # Add translation component
    aff = np.eye(4)
    aff[:3, :3] = new_affine
    aff[:3, 3] = affine[:3, 3]
    new_affine = aff
    if np.allclose(M, np.eye(3)):
        return image.copy(), new_affine
    # New image shape
    target_shape = np.ceil(M.dot(image.shape)).astype(int)
    # Resample
    image_resampled = scipy.ndimage.affine_transform(
        image,
        np.linalg.inv(M),
        output_shape=target_shape,
        output=image.dtype,
        order=order
    )
    return image_resampled, new_affine


def image2mesh(image, affine, facet_angle=30,
               facet_size=None, facet_distance=None,
               cell_radius_edge_ratio=3, cell_size=None,
               optimize=False, num_threads=2):
    ''' Creates a mesh from a 3D image

    Parameters
    ------------
    image: ndarray
        3D ndarray corresponding to time image. Must be of type uint8 or uint16

    affine: 4x4 ndarray
        Array describing the affine transformation from voxel space to world space. Must
        be decomposable in the format (R*Z) where R is a rotation matrix and Z a diagonal
        scaling matrix (shearing not accepted).

    facet_angle: float (optional)
        This parameter controls the shape of surface facets. Specifically, it is a lower
        bound for the angle (in degrees) of surface facets. When boundary surfaces are
        smooth, the termination of the meshing process is guaranteed if this angular bound is
        at most 30 degrees. Default: 30

    facet_size: float or ndarray wih same shape as image(optional)
        This parameter controls the size of surface facets. Each surface facet has a surface
        Delaunay ball which is a ball circumscribing the surface facet and centered on the
        surface patch. The parameter facet_size is either a constant or a spatially variable
        scalar field, providing an upper bound for the radii of surface Delaunay balls.
        Default: minimum voxel size (very low!)

    facet_distance: float or ndarray with same shape as image(optional)
        This parameter controls the approximation error of boundary and subdivision surfaces.
        Specifically, it is either a constant or a spatially variable scalar field. It
        provides an upper bound for the distance between the circumcenter of a surface facet
        and the center of a surface Delaunay ball of this facet. Default: minimum voxel size

    cell_radius_edge_ratio: float (optional)
        This parameter controls the shape of mesh cells (but can't filter slivers, as we
        discussed earlier). It is an upper bound for the ratio between the circumradius of a
        mesh tetrahedron and its shortest edge. There is a theoretical bound for this
        parameter: the Delaunay refinement process is guaranteed to terminate for values of
        cell_radius_edge_ratio bigger than 2. Default: 3

    cell_size: float or ndarray with same shape as image(optional)
        This parameter controls the size of mesh tetrahedra. It is either a scalar or a
        spatially variable scalar field. It provides an upper bound on the circumradii of the
        mesh tetrahedra. Default: minimum voxel size (very low!)

    optimize: bool (optional)
        Tunrn on Lloyd optimization. Sliver perturbation and exudation is always done. Default: True

    Returns
    ----------
    msh: simnibs.Msh
        Mesh structure

    References
    -----------
    https://doc.cgal.org/latest/Mesh_3/index.html
    '''

    if image.dtype not in [np.uint8, np.uint16]:
        raise MeshingError('Image must be of type uint8 or uint16')

    rot, voxel_dims, shearing = _decompose_affine(affine)

    if not np.allclose(shearing, np.eye(3), atol=1.e-5):
        raise ValueError('Affine matrix has a shearing component')

    if facet_size is None:
        facet_size = min(voxel_dims)

    if facet_distance is None:
        facet_distance = min(voxel_dims)

    if cell_size is None:
        cell_size = min(voxel_dims)

    if type(cell_size) is np.ndarray or\
       type(facet_size) is np.ndarray or \
       type(facet_distance) is np.ndarray:

        if type(cell_size) is np.ndarray:
            assert cell_size.shape == image.shape
        else:
            cell_size = cell_size * np.ones_like(image, dtype=np.float32, order='F') 

        if type(facet_size) is np.ndarray:
            assert facet_size.shape == facet_size.shape
        else:
            facet_size = facet_size * np.ones_like(image, dtype=np.float32, order='F') 

        if type(facet_distance) is np.ndarray:
            assert facet_distance.shape == facet_distance.shape
        else:
            facet_distance = facet_distance * np.ones_like(image, dtype=np.float32, order='F') 

    mesh = _mesh_image(
        image, voxel_dims,
        facet_angle, facet_size, facet_distance,
        cell_radius_edge_ratio, cell_size,
        optimize, num_threads
    )
    # Rotate nodes
    mesh.nodes.node_coord = rot.dot(mesh.nodes.node_coord.T).T
    # Translate nodes
    mesh.nodes.node_coord += affine[:3, 3]
    # Fix node orderings
    if np.linalg.det(rot) < 0:
        mesh.elm.node_number_list = mesh.elm.node_number_list[:, [1, 0, 2, 3]]
    return mesh


def _mesh_surfaces(surfaces, subdomains, facet_angle,
                   facet_size, facet_distance,
                   cell_radius_edge_ratio, cell_size,
                   optimize):
    if len(surfaces) != len(subdomains):
        raise MeshingError('Please define one surface per subdomain')

    with tempfile.TemporaryDirectory() as tmpdir:
        fn_surfaces = []
        sd_formated = []
        for surf, sd in zip(surfaces, subdomains):
            if len(sd) != 2:
                raise MeshingError('Subdomain speficifation must have exactly 2 entries')
            fn = os.path.join(tmpdir, f'{sd[0]:03d}-{sd[1]:03d}.off')
            mesh_io.write_off(surf, fn)
            fn_surfaces.append(fn.encode())
            sd_formated.append((sd[0], sd[1]))
        fn_mesh = os.path.join(tmpdir, 'mesh.mesh')
        ret = cgal.mesh_surfaces(
                fn_surfaces, sd_formated, fn_mesh.encode(),
                facet_angle, facet_size, facet_distance,
                cell_radius_edge_ratio, cell_size,
                optimize
               )
        if ret != 0:
            raise MeshingError('There was an error while meshing the surfaces')
        mesh = mesh_io.read_medit(fn_mesh)

    # In concurrent meshing there might be some spurious nodes
    used_nodes = np.unique(mesh.elm[:])[1:]
    mesh = mesh.crop_mesh(nodes=used_nodes)

    return mesh


def remesh(mesh, facet_size, cell_size,
           facet_angle=30, facet_distance=0.1,
           cell_radius_edge_ratio=2, optimize=True):
    ''' Extracts the mesh subdomains and recreate the mesh usign CGAL

    Parameters
    ------------
    msh: simnibs.Msh
        Mesh structure, to be reconstructed

    facet_size: float
        See https://doc.cgal.org/latest/Mesh_3/index.html#title10.

    cell_size: float (optional)
        See https://doc.cgal.org/latest/Mesh_3/index.html#title10.

    facet_angle: float (optional)
        See https://doc.cgal.org/latest/Mesh_3/index.html#title10. Default: 30

    facet_distance: float (optional)
        See https://doc.cgal.org/latest/Mesh_3/index.html#title10. Default: 0.1

    cell_radius_edge_ratio: float (optional)
        See https://doc.cgal.org/latest/Mesh_3/index.html#title10. Default: 2

    Returns
    ------------
    msh: simnibs.Msh
        Reconstructed mesh
    '''
    # Reconstruct surfaces from tetrahedra
    mesh = mesh.crop_mesh(elm_type=4)
    mesh.reconstruct_surfaces()
    mesh.elm.tag1[mesh.elm.tag1 > ElementTags.TH_END] -= ElementTags.TH_SURFACE_START
    # Find the tetrahedra adjacent to each surface
    adj_th = mesh.elm.find_adjacent_tetrahedra()
    adj_labels = mesh.elm.tag1[adj_th - 1]
    adj_labels[adj_th == -1] = 0
    triangles = mesh.elm.elm_type == 2
    adj_labels = adj_labels[triangles, :2]
    tr_labels = mesh.elm.tag1[triangles]
    # fix the label order so that the first is the triangle label
    # and the second the label of the adjacent tissue
    adj_labels_fixed = np.zeros_like(adj_labels)
    adj_labels_fixed[:, 0] = tr_labels
    for i in range(2):
        adj_labels_fixed[
            adj_labels[:, i] != tr_labels, 1
        ] = adj_labels[adj_labels[:, i] != tr_labels, i]
    adj_labels = adj_labels_fixed
    # Go throu all the
    tags = np.unique(tr_labels)
    tags = np.append(tags, 0)
    surfaces = []
    subdomains = []
    for i, t1 in enumerate(tags):
        for j, t2 in enumerate(tags[i+1:]):
            tr_interface = \
                (adj_labels[:, 0] == t1) *\
                (adj_labels[:, 1] == t2)
            if np.any(tr_interface):
                surfaces.append(
                    mesh.crop_mesh(elements=mesh.elm.triangles[tr_interface])
                )
                subdomains.append((t1, t2))

    mesh = _mesh_surfaces(
        surfaces, subdomains, facet_angle,
        facet_size, facet_distance,
        cell_radius_edge_ratio, cell_size,
        optimize
    )
    return mesh


def _sizing_field_from_thickness(label, thickness, elem_sizes):
    ''' Calculates a sizing field from thickness,
        with the option to define label-wise sizing rules'''
    # standard mapping
    slope = elem_sizes['standard']['slope']
    ranges = elem_sizes['standard']['range']
    if ranges[0] > ranges[1]:
        raise ValueError('Ranges value should be in format (min, max)')
    field = np.array(slope*thickness, dtype=np.float32, order='F')
    field[field < ranges[0]] = ranges[0]
    field[field > ranges[1]] = ranges[1]
    
    # label-specific mappings
    if len(elem_sizes)>1:
        tissues = list(elem_sizes)
        for i in range(len(tissues)):
            if tissues[i] == 'standard':
                continue
            slope = elem_sizes[tissues[i]]['slope']
            ranges = elem_sizes[tissues[i]]['range']
            if ranges[0] > ranges[1]:
                raise ValueError('Ranges value should be in format (min, max)')
            idx = label==int(tissues[i])
            field[idx] = slope*thickness[idx]
            idx2 = idx*(field < ranges[0])
            field[idx2] = ranges[0]
            idx2 = idx*(field > ranges[1])
            field[idx2] = ranges[1]
    return field


def _get_connectivity_matrix(faces, nr_nodes = None):
    ''' get connectivity matrix of surface nodes from triangles
    
        Parameters
        ----------
        faces: 
            n_facesx3 ndarray of triangle nodes
        nr_nodes: 
            total number of nodes (set to np.max(faces)+1 if left empty)
        
        Returns
        -------
        boolean csc sparse matrix (nr_nodes x nr_nodes)
    '''
    if nr_nodes == None:
        nr_nodes = np.max(faces)+1
    nr_faces = faces.shape[0]
    
    i = np.tile( np.arange(nr_faces).reshape(-1,1), (1,3) )
    i = i.reshape(-1)
    j = faces.reshape(-1)
    ones = np.ones( i.shape[0], dtype=bool)
    
    C = scipy.sparse.csr_matrix( (ones, (i,j)), shape=(nr_faces, nr_nodes), dtype=bool )
    C=C.T*C
    
    nonzero, = C.diagonal().nonzero()
    C[nonzero, nonzero] = 0
    C.eliminate_zeros()
    return C


def _get_surfaces(faces, tet_faces, adj_tets, tag, nr_nodes):
    ''' reconstructs surfaces between tets of different labels
    
        Parameters
        ----------
        faces: 
            n_facesx3 ndarray of triangle nodes
        tet_faces:
            n_tetsx4 ndarray of tet faces (indices into the faces array)
        adj_tets: 
            n_tetx4 ndarray of tet neighbors (-1 in case of "air")
        tag: 
            n_tetx1 ndarray of tet labels
        nr_nodes: 
            total number of nodes 
        
        Returns
        -------
        idx_surface_tri: 
            ndarray of surface triangles (indices into the faces array)
        face_node_diff: 
            nr_nodesx1 ndarray indicating difference between number of surface 
            faces connected to a node and number of neigbhor surface nodes
        nneighb:
            nr_nodesx1 ndarray indicating number of neigbhor surface nodes
        conn_nodes: 
            connectivity matrix of surface nodes (boolean csc sparse matrix, 
                                                  nr_nodes x nr_nodes)
    '''
    adj_labels = tag[adj_tets]
    adj_labels[adj_tets == -1] = -1
    adj_diff = adj_labels - tag.reshape((len(tag),1)) != 0
    adj_diff[tag == -1] = False # no triangles for "air" tetrahedra
    
    # index of surface faces
    idx_surface_tri = np.unique(tet_faces[adj_diff])
    # node connectivity matrix
    conn_nodes = _get_connectivity_matrix(faces[idx_surface_tri], nr_nodes)
    # number of neighbor nodes
    nneighb=np.asarray( conn_nodes.sum(axis=1) ).reshape(-1)
    # number of surface faces connected to each node
    nfaces=np.bincount(faces[idx_surface_tri].reshape(-1),minlength=nr_nodes)
    # face_node_diff > 0 indicates a more complex surface topology (T-junction, ...)
    face_node_diff = nfaces-nneighb

    return idx_surface_tri, face_node_diff, nneighb, conn_nodes
    
    
def _get_elm_and_new_tag(tag, adj_tets, nr_diff, return_diffmat = False):
    ''' get index of all tets with nr_diff (2, 3 or 4) neigboring tets 
        with different labels and returns also the labels of these neighbor tets
                
        Parameters
        ----------
        tag: 
            n_tetx1 ndarray of tet labels
        adj_tets: 
            n_tetx4 ndarray of tet neighbors (-1 in case of "air")
        nr_diff: 
            required number of neighbors with different labels (2, 3 or 4)
        return_diffmat (optional; Default: False):
            whether to return a boolean matrix indicating neighbors with different labels
        
        Returns
        -------
        idx_elm:
            ndarray of selected tets
        new_tag:
            new tag based on the neighbor labels
        adj_diff (optional):
            n_tetx4 boolean ndarray indicating neighbor tets with different labels
              
        Notes
        -------
        * nr_diff == 4: the most frequent neighbor label is selected
        * nr_diff == 3: only tets are returned where at least 2 neighbors 
                        have the same label; the most frequent neighbor label is
                        returned
        * nr_diff == 2: only tets are returned where the two neighbors 
                        have the same label
    '''
    adj_labels = tag[adj_tets]
    adj_labels[adj_tets == -1] = -1
    adj_diff = adj_labels - tag.reshape((len(tag),1)) != 0
    
    idx_elm = np.where(np.sum(adj_diff, axis=1) == nr_diff)[0]
    adj_labels = adj_labels[idx_elm]
    adj_labels = adj_labels[adj_diff[idx_elm]].reshape((-1,nr_diff))
    
    if nr_diff == 4:
        new_tag = scipy.stats.mode(adj_labels, axis=1)[0].flatten()
    elif nr_diff == 3:
        new_tag, n_occ = scipy.stats.mode(adj_labels, axis=1)
        # ensure that at least 2 neighbors have the same label
        idx_relabel = (n_occ > 1).flatten() 
        idx_elm = idx_elm[idx_relabel]
        new_tag = new_tag[idx_relabel].flatten()
    elif nr_diff == 2:
        # ensure that the two neighbors have the same label
        idx_relabel = np.diff(adj_labels).flatten() == 0
        idx_elm = idx_elm[idx_relabel]
        new_tag = adj_labels[idx_relabel,0]
    else:
        raise ValueError('nr_diff has to be 2,3 or 4')
                
    if return_diffmat:
        return idx_elm, new_tag, adj_diff
    return idx_elm, new_tag


def _get_test_nodes(faces, tet_faces, adj_tets, idx_surface_tri, face_node_diff, 
                    nneighb, node_coord, tag, node_number_list, fast_track=False):
    ''' returns indices of the to-be-tested surface nodes that might potentially
        be a spike

        Parameters
        ----------
        faces: 
            n_facesx3 ndarray of triangle nodes
        tet_faces:
            n_tetsx4 ndarray of tet faces (indices into the faces array)
        adj_tets: 
            n_tetx4 ndarray of tet neighbors (-1 in case of "air")
        idx_surface_tri: 
            ndarray of surface triangles (indices into the faces array)
        face_node_diff: 
            nr_nodesx1 ndarray indicating difference between number of surface 
            faces connected to a node and number of neigbhor surface nodes
        nneighb:
            nr_nodesx1 ndarray indicating number of neigbhor surface nodes   
        node_coord: 
            n_nodesx3 ndarray of node positions
        tag: 
            n_tetx1 ndarray of tet labels
        node_number_list:
                n_tetx4 ndarray of node indices
        fast_track: bool (standard: False)
                when set to True, only nodes connected to three different 
                regions are detected as putative spike nodes. This leads
                to far less nodes that need to be tested, making the next
                steps faster. However, spikes, e.g. in GM sulci will then
                not be detected.
        
        Returns
        -------
        idx_test_nodes :
            ndarray of selected candidate nodes
            
        Notes
        -------
        * uses heuristics to lower the number of candidate nodes
          while not loosing too many real spike nodes
        * required as _get_spikes_from_conn_matrix is rather slow
    '''
    idx_test_nodes = np.zeros(len(nneighb), dtype=bool)
    
    if not fast_track:
        # get nodes belonging to tets with 3 different neighbors
        idx_elm, _, adj_diff = _get_elm_and_new_tag(tag, adj_tets, 3, return_diffmat = True)
        # get the node that is shared by the three tet faces facing the different neighbor tets
        faces_elm = tet_faces[idx_elm]
        faces_elm = faces_elm[adj_diff[idx_elm]].reshape((-1,3))
        idx_node = scipy.stats.mode(faces[faces_elm].reshape((-1,9)), axis=1)[0]
        if len(idx_node) > 0:
            idx_test_nodes[idx_node] = True
        
        # get nodes belonging to tets with 2 different neighbors
        idx_elm = _get_elm_and_new_tag(tag, adj_tets, 2)[0]
        # get the 2 nodes that are shared by the two tet faces facing the different neighbor tets
        faces_elm = tet_faces[idx_elm]
        faces_elm = faces_elm[adj_diff[idx_elm]].reshape((-1,2))
        idx_node = np.sort(faces[faces_elm].reshape((-1,6)))
        idx_node = idx_node[:,:5][np.diff(idx_node) == 0]
        if len(idx_node) > 0:
            idx_test_nodes[idx_node] = True
        
        # the above steps are quite liberal and add too many nodes
        # therefore, exclude nodes with too low surface curvature
        # even though a few true spikes can get lost
        m_surf = mesh_io.Msh()
        m_surf.nodes.node_coord = node_coord
        m_surf.elm.add_triangles(faces[idx_surface_tri,:]+1, 
                                  np.ones(len(idx_surface_tri),dtype=int))
        nd = m_surf.gaussian_curvature()
        nd.value = np.abs(nd.value)
        idx_test_nodes *= nd.value > 0.1
    
    # add nodes that belong to tets of three different regions
    C = scipy.sparse.lil_matrix((len(nneighb), np.max(tag)+2), dtype=bool)
    for i in range(4):
        C[node_number_list[:,i]-1, tag] = True
    C[:,-1] = False # do not count tags of air tets
    n_node_tags = np.asarray( C.sum(axis=1) ).reshape(-1)
    idx_test_nodes += n_node_tags == 3       
    
    # a spike node needs at least 6 neighbor nodes
    idx_test_nodes *= nneighb > 5
    # exclude more complex surface geometries (e.g. T-junctions)
    idx_test_nodes *= face_node_diff == 0 
    # exclude nodes connected to outer faces
    idx = tet_faces[adj_tets == -1]
    idx = np.unique(faces[idx])    
    idx_test_nodes[idx] = False

    return idx_test_nodes


def _get_spikes_from_conn_matrix(conn_nodes, idx_test_nodes, nneighb):
    ''' test which nodes in idx_test_nodes are spike nodes
            
        Parameters
        ----------
        conn_nodes: boolean csc sparse matrix (nr_nodes x nr_nodes)
            node connectivity matrix
        idx_test_nodes: ndarray
            indices of candidate nodes taht should be tested
        nneighb: nr_nodesx1 ndarray
            number of neighbor surface nodes
        
        Returns
        -------
        ndarray of spike node indices
        
        Notes
        ------
        * nodes belonging to more complex surface configurations 
         (i.e. face_node_diff > 0) must not be candidate nodes
    '''
    # restrict connectivty matrix to nodes on surfaces 
    # and being test nodes or neighbors of test nodes
    # to gain some speed up
    
    def _get_spikes(conn_nodes, idx_test_nodes, nneighb):
        idx_surface_nodes = nneighb != 0 
        idx_surface_nodes *= conn_nodes.dot(idx_test_nodes)
        idx_surface_nodes += idx_test_nodes
        conn_nodes = conn_nodes[:,idx_surface_nodes][idx_surface_nodes]
        
        map_nodes_new_old=np.where(idx_surface_nodes)[0]
        map_nodes_old_new=-1*np.ones(len(nneighb), dtype=int)
        map_nodes_old_new[idx_surface_nodes] = np.arange(np.sum(idx_surface_nodes))
        
        idx_test_nodes = map_nodes_old_new[idx_test_nodes]
        idx_spike_nodes = np.zeros_like(idx_test_nodes,dtype=bool)
        
        # loop over all test nodes and test whether their neighbors 
        # are all connected to each other
        for (node, k) in zip(idx_test_nodes, range(len(idx_test_nodes))):
            idx = conn_nodes[:,node].nonzero()[0]
            c=conn_nodes[:,idx][idx]
            
            # try to resolve topologies where some nodes have 
            # more than 2 neighbors
            nnz=c.getnnz(axis=0)
            while np.any(nnz > 2):
                idx_2 = nnz==2
                # 1) select nodes with more than 2 neighbors and which have 
                # at least two neighboring nodes with excatly 2 neighbors
                idx_two2neighb = np.where( ( c.astype(int).dot(idx_2)>1 ) * ~idx_2 )[0]
                idx_not2 = np.where(~idx_2)[0]
                # 2) remove the connection(s) between these nodes and 
                # other nodes with more than two neighboars
                if len(idx_two2neighb)>0:
                    ix, iy = np.meshgrid(idx_two2neighb, idx_not2)
                    ix = ix.ravel()
                    iy = iy.ravel()
                    
                    idx_set = np.ravel(c[ix,iy])
                    c[ix[idx_set],iy[idx_set]]=False
                    
                    idx_set = np.ravel(c[iy,ix])
                    c[iy[idx_set],ix[idx_set]]=False
                    
                    c.eliminate_zeros()
                else:
                    break
                nnz=c.getnnz(axis=0)            
            
            # test whether all nodes are connected to the first node
            a=c.getcol(0)
            nnodes = a.shape[0]
            for i in range(int(nnodes/2)-1):
                a += c.dot(a)
            idx_spike_nodes[k] = nnodes != a.nnz
        
        return map_nodes_new_old[idx_test_nodes[idx_spike_nodes]]

    # iterate over smaller smaller chunks
    # to speeds up slicing of sparse matrix
    idx_test_nodes = np.where(idx_test_nodes)[0]
    start_idx = np.arange(0, len(idx_test_nodes), 2500)
    stop_idx  = np.append(start_idx[1:]-1, len(idx_test_nodes)-1)
    idx_spike_nodes = np.array([],dtype=int)
    idx_hlp = np.zeros(len(nneighb),dtype = bool)
    
    for i, j in zip(start_idx, stop_idx):
        idx_hlp[:] = False
        idx_hlp[idx_test_nodes[i:j+1]] = True
        idx_spike_nodes = np.append(idx_spike_nodes, 
                                    _get_spikes(conn_nodes, idx_hlp, nneighb))
    
    return idx_spike_nodes
    

def _get_new_tag_for_spikes(idx_spike_nodes, adj_tets, elm, tag, node_nr):
    ''' resolve spike by relabeling some of the tetrahedra connected
        to a spike node.
        
        The tetrahedra connected to a spike node are sorted into 
        groups of connected tetrahedra (connected by sharing faces 
        and having the same label). The smallest group is then relabelled
        to the label of the immediate neighbor group (i.e. sharing faces with
        the spike group)
    
        Parameters
        ----------
        idx_spike_nodes : ndarray
            indices of the spike nodes
        adj_tets: 
            n_tetx4 ndarray of tet neighbors (-1 in case of "air")
        elm:
            n_tetx4 ndarray of node indices
        tag: 
            n_tetx1 ndarray of tet labels
        nr_nodes: 
            total number of nodes 
    
        Returns
        -------
        tag:
            updated n_tetx1 ndarray of tet labels
        spike_data: list of tuples of the form
            (idx_spikenode (1-based), idx_spike_tets, tag_old, tag_new)
            
        Notes
        ------
        * elm must contain only tetrahedra
    '''
    # restrict to tets neighboring spike nodes
    # for speed up
    idx = np.zeros(node_nr,dtype=bool)
    idx[idx_spike_nodes] = True
    elm = np.copy(elm)-1
    
    map_new_old = np.where(np.any(idx[elm],axis=1))[0]
    map_old_new=-1*np.ones(len(elm), dtype=int)
    map_old_new[map_new_old] = np.arange(len(map_new_old))
    
    elm = elm[map_new_old]
    tag_spk = tag[map_new_old]
    adj_tets_spk = map_old_new[adj_tets[map_new_old]]
    
    tag_buff = -1*np.ones_like(tag_spk)
    idx_spike_tets = np.empty(0,dtype=int)
    spike_data = []
    for idx_node in idx_spike_nodes:
        idx_all_tets = np.where(np.any(elm == idx_node,axis=1))[0]
        idx_tets = np.copy(idx_all_tets)
            
        len_idx_spike_tets = 1000000 # initialze with some large number
        while len(idx_tets) > 0:
            idx_group = [idx_tets[0]]
            tag_group = tag_spk[idx_group[0]]
            len_idx_group = 0
            while len(idx_group) > len_idx_group:
                len_idx_group = len(idx_group)
                idx_group = np.append(idx_group, adj_tets_spk[idx_group].flatten())
                idx_group = idx_group[ (idx_group != -1)*(tag_spk[idx_group] == tag_group) ]
                idx_group = np.intersect1d(idx_group,idx_tets)
            if len_idx_group < len_idx_spike_tets:
                idx_spike_tets = idx_group
                len_idx_spike_tets = len_idx_group
            idx_tets = np.setdiff1d(idx_tets,idx_group)
        
        idx_neigh = np.intersect1d(adj_tets_spk[idx_spike_tets], idx_all_tets)
        idx_neigh = np.setdiff1d(idx_neigh, idx_spike_tets)
        tag_neigh = tag_spk[idx_neigh]
        if np.any(np.diff(tag_neigh)):
            logger.warning('ambiguous new tag for node ' + str(idx_node))
        tag_buff[idx_spike_tets] = tag_neigh[0]
        
        spike_data.append((idx_node+1, map_new_old[idx_spike_tets], 
                           tag_spk[idx_spike_tets[0]], tag_neigh[0]))

    new_tag = -1*np.ones_like(tag)
    new_tag[map_new_old] = tag_buff
    tag = np.copy(tag)
    tag[new_tag != -1] = new_tag[new_tag != -1]
    return tag, spike_data


def _get_candidates_for_splitting(sp_dat, node_number_list, idx_surf_nodes):
    """
    Determines all spikes that might be suited for splitting. The basic idea is
    that a spike can be split if there is a second node to which all tets of the 
    spike are also connected. Then, the spike can be split by adding a new node
    in the middle of the line between the orignal spike node and the second node.
    
    Parameters
    ----------
    sp_dat : list of tuples of the form
        (idx_spikenode (1-based), idx_spike_tets, tag_old, tag_new)
    node_number_list :
        n_tetx4 ndarray of node indices
    idx_surf_nodes : boolean ndarray
        True for nodes at region boundaries

    Returns
    -------
    splittest : list of tuples of the form
        (idx_spikenode (1-based), idx_2nd_node, tag_old, tag_new)
    sp2_spike_tets : nx2 ndarray
        tet indices of spikes having 2 tets
        (see _combine_small_spikes for further information)
    sp2_unique_nodes : nx1 ndarray
        indices of the spike nodes for the spikes with 2 tets

    """
    splittest = []
    sp2_spike_tets = np.empty((0,2),dtype='int32')
    sp2_unique_nodes = np.empty((0,2),dtype='int32')
    
    for sp in sp_dat:
        idx_sp_node = sp[0]
        idx_sp_tets = sp[1]
        old_tag = sp[2]
        new_tag = sp[3]
        
        if len(idx_sp_tets)<2:
            logger.info(' _get_candidates_for_splitting: spike with one tetrahedron should not occur at this stage')
            
        elif len(idx_sp_tets)==2:
            un, cn = np.unique(node_number_list[idx_sp_tets], return_counts=True)
            idx = np.where(cn == 1)[0]
            if len(idx) == 2:
                sp2_unique_nodes = np.append(sp2_unique_nodes, un[idx].reshape((1,2)), axis=0)
                sp2_spike_tets = np.append(sp2_spike_tets, idx_sp_tets.reshape((1,2)), axis=0)
            else:
                logger.info(' _get_candidates_for_splitting: weird spike with two tets')
        else:
            # try to find a 2nd node to which all tets of the spike are also connected
            un, cn = np.unique(node_number_list[idx_sp_tets], return_counts=True)
            idx = np.where((un != idx_sp_node) * (cn == len(idx_sp_tets)))[0]
            if len(idx) == 0:
                # if not all tets of the spike are connected to a 2nd node,
                # try to pick one non-surface node as 2nd node
                idx2 = np.where(~idx_surf_nodes[un-1])[0]
                if len(idx2) == 1:
                    splittest.append((idx_sp_node, un[idx2[0]], old_tag, new_tag))
                    # Note: all tets of the spike that are not connected to the 
                    # 2nd node will not be tested and automatically get the standard new tag
            elif len(idx) == 1:
                splittest.append((idx_sp_node, un[idx[0]], old_tag, new_tag))
            else:
                logger.info(' _get_candidates_for_splitting: weird spike with two fully connected 2nd nodes')
            
    return splittest, sp2_spike_tets, sp2_unique_nodes


def _select_splits_from_candidates(splittest, node_number_list, node_coord, tag_org):
    """
    Determines the spikes that will be split from the candidates.
    The spikes have to fulfill two criteria:
        * All tets connected to both the spike node and the 2nd node have to 
          have the same tag.
        * When projected on the line between the spike node and the 2nd node,
          all other nodes of these tets have to fall approx. in the middle of
          the line.

    Parameters
    ----------
    splittest : list of tuples of the form
        (idx_spikenode (1-based), idx_2nd_node, tag_old, tag_new)
    node_number_list :
        n_tetx4 ndarray of node indices
    node_coord :
        n_nodesx3 ndarray of node positions.
    tag_org : 
        n_tetx1 ndarray of tet labels BEFORE any spike removal

    Returns
    -------
    splitlist : list of tuples of the form
        (idx_spikenode (1-based), idx_2nd_node, tag_old, tag_new)

    """
    splitlist = []
    for sp in splittest:
        idx_n1 = sp[0]
        idx_n2 = sp[1]
        idx_orgtets = np.where( np.any(node_number_list == idx_n1,axis=1) * 
                                np.any(node_number_list == idx_n2,axis=1) )[0]
        if len(idx_orgtets) == 0:
            raise ValueError("The two nodes are not connected!")
            
        if np.max(tag_org[idx_orgtets]) != np.min(tag_org[idx_orgtets]):
            # this can happen when the 2nd node is part of the "ring" of surface nodes connected to the first node
            continue
            
        un = np.unique(node_number_list[idx_orgtets])
        idx_others = un[(un != idx_n1) * (un != idx_n2)]
        
        v1 = node_coord[idx_n1-1,:] - node_coord[idx_n2-1,:]
        v2 = node_coord[idx_n1-1,:] - node_coord[idx_others-1,:]
        norm_v1 = np.linalg.norm(v1)
        norm_v2 = np.linalg.norm(v2,axis=1)
        cosalpha = np.sum(v1*v2, axis=1)/(norm_v1*norm_v2)
        
        if np.all(np.abs(cosalpha-0.5) < 0.3): # 0.3 is a magic number determined during initial testing
            splitlist.append(sp)
        
    return splitlist


def _combine_small_spikes(sp2_unique_nodes, sp2_spike_tets, adj_tets,
                          node_number_list, tag_org, nr_nodes):
    """
    At thin interfaces, two spikes with each 2 tets can be directly next to each other.
    The function combines them to a common spike with 4 tets and returns them as list 
    of spikes for splitting.

    Parameters
    ----------
    sp2_unique_nodes : nx2 ndarray
        tet indices of spikes having 2 tets
    sp2_spike_tets : nx1 ndarray
        indices of the spike nodes for the spikes with 2 tets
    adj_tets :
        n_tetx4 ndarray of tet neighbors (-1 in case of "air")
    node_number_list :
        n_tetx4 ndarray of node indices
    tag_org : TYPE
        DESCRIPTION.
    nr_nodes :
        total number of nodes 

    Returns
    -------
    splitlist : list of tuples of the form
        (idx_spikenode (1-based), idx_2nd_node, tag_old, tag_new)

    """
    sp2_unique_nodes = np.sort(np.copy(sp2_unique_nodes), axis=1)
    un, cn = np.unique(sp2_unique_nodes, axis=0, return_counts = True)
    un = un[cn>1]
    
    splitlist = []
    for i in un:
        idx_spikes = np.where(np.all(i == sp2_unique_nodes,axis=1))[0]
        un2, cn2 = np.unique(node_number_list[sp2_spike_tets[idx_spikes]], return_counts=True)
        idx_sp_nodes = un2[cn2 == 4]
        
        if len(idx_sp_nodes) == 2:        
            # get the correct tags and append to splitlist
            _, sp_dat_hlp = _get_new_tag_for_spikes(idx_sp_nodes-1, adj_tets, node_number_list,
                                                    tag_org, nr_nodes)
            splitlist.append((idx_sp_nodes[0], idx_sp_nodes[1], sp_dat_hlp[1][3], sp_dat_hlp[0][3]))
    
    return splitlist


def _split_spikes(m, splitlist):
    """
    Splits the spikes in the splitlist and updates the tags
    (works in place on the supplied mesh)

    Parameters
    ----------
    m :
        mesh of meshio.Msh() type
    splitlist : list of tuples of the form
        (idx_spikenode (1-based), idx_2nd_node, tag_old, tag_new)

    Returns
    -------
    idx_splittets :
        indices of the split tets (for visualization and debugging)

    """
    idx_splittets = np.empty((0),dtype='int32')
    for sp in splitlist:
        idx_n1 = sp[0]
        idx_n2 = sp[1]
        old_tag = sp[2]
        new_tag = sp[3]
        
        idx_tets1, idx_tets2 = m.split_tets_along_line(idx_n1,idx_n2,return_tetindices = True)
        m.elm.tag1[idx_tets1-1] = new_tag
        m.elm.tag1[idx_tets2-1] = old_tag
        
        idx_splittets=np.append(idx_splittets,idx_tets1)
        idx_splittets=np.append(idx_splittets,idx_tets2)

    m.elm.tag2[:] =  m.elm.tag1
    return idx_splittets


def update_tag_from_label_img(m, adj_tets, vol, affine, label_GM=None, label_CSF=None):
    ''' relables tags when:
            * tetrahedron more likely belongs to another label, based on the label image
            * tetrahdron has more than one face to a neighbor with different label

        Parameters
        ----------
        m: 
            mesh of meshio.Msh() type
        adj_tets: 
            n_tetx4 ndarray of tet neighbors (-1 in case of "air")
        vol : 3d ndarray
            label image
        affine : 4x4 ndarray
            affine transformation from voxel indices to world mm coordinates
        label_GM : int, optional
            label used for GM tets. The default is None.
        label_CSF : int, optional
            label used for CSF tets. The default is None.
            
        Returns
        -------
        m:
            mesh with updated m.elm.tag1 and m.elm.tag2
        
        Notes
        ------
        * The mesh must contain only tetrahedra
        * done repeatedly until no tets are relabeled anymore (max 20 times)
        * when labels for GM and CSF are given, CSF is not relabled to GM (avoids 
          a few GM spikes)
        * updates tag1 and tag2 of m.elm
    '''
    
    # get most likely tag for each tet from label image
    best_tag = np.zeros_like(m.elm.tag1)
    best_tag_p = np.zeros_like(m.elm.tag1, dtype = np.float32)
    for i in np.unique(m.elm.tag1):
         ed = mesh_io.ElementData.from_data_grid(m, (vol[:]==i).astype(np.float32), 
                                                 affine, '', order=1)        
         idx = ed.value > best_tag_p
         best_tag[idx] = i
         best_tag_p[idx] = ed.value[idx]
    
    # relabel tets having more than one neighbor with different label
    def get_nr_diff_tag(tag, adj_tets):
        adj_labels = tag[adj_tets]
        adj_labels[adj_tets == -1] = -1
        adj_diff = adj_labels - m.elm.tag1.reshape((len(tag),1)) != 0
        return np.sum(adj_diff, axis=1)
    
    m.elm.tag2 = np.copy(m.elm.tag1)
    for i in range(20):
        nr_diff_pre = get_nr_diff_tag(m.elm.tag1, adj_tets)
        idx_relabel = (nr_diff_pre > 1)*(best_tag != m.elm.tag1)
        if label_GM is not None:
            idx_relabel[(m.elm.tag1 == label_CSF)*(best_tag == label_GM)] = False
        m.elm.tag1[idx_relabel] = best_tag[idx_relabel]
        
        # undo relabeling for tets that got more "spiky"
        nr_diff_post = get_nr_diff_tag(m.elm.tag1, adj_tets)
        diff_pre_post = nr_diff_pre - nr_diff_post
        idx_undo = idx_relabel*(diff_pre_post<0)
        m.elm.tag1[idx_undo] = m.elm.tag2[idx_undo]
        if (np.sum(idx_relabel) == np.sum(idx_undo)):
            break
            
    idx_relabel = m.elm.tag1 == 0 # set back tets relabled to 0 to their original label
    m.elm.tag1[idx_relabel] = m.elm.tag2[idx_relabel]
    logger.info('   Relabled ' + str(np.sum(m.elm.tag1 != m.elm.tag2)) + ' tets')
    m.elm.tag2[:] = m.elm.tag1
    return m


def update_tag_from_tet_neighbors(m, faces, tet_faces, adj_tets, nr_iter = 12):
    ''' relables tetrahedra when they are surrounded by
            * 4 neighbors all having a different label
            * at least 3 neighbors with a different label, whereby 2 of these
              3 neighbors need to share the same label (e.g. a tet with label 2
              surrounded by 2, 3, 4, 4 is relabeled to 4)
            * at least 2 neighbors with a different label, whereby these 2
              neighbors need to have the same label and a simple surface
              analysis indicates a surface defect
        
        this is done iteratively (standard: 12 times), whereby (most) tetrahedra 
        that get repeatedly relabled are blocked from further relabeling; 
        full convergence is not guaranteed
            
        Parameters
        ----------
        m: 
            mesh of meshio.Msh() type
        faces: 
            n_facesx3 ndarray of triangle nodes
        tet_faces:
            n_tetsx4 ndarray of tet faces (indices into the faces array)
        adj_tets: 
            n_tetx4 ndarray of tet neighbors (-1 in case of "air")
        nr_iter: int, optional
            number of iteratins. The default is 10.
            
        Returns
        -------
        m:
            mesh with updated m.elm.tag1 and m.elm.tag2
        
        Notes
        ------
        * The mesh must contain only tetrahedra
        * updates tag1 and tag2 of m.elm        
    '''
    tag = np.copy(m.elm.tag1) 
    tag_buffer = np.copy(m.elm.tag1)
    relabeling_allowed = np.ones_like(m.elm.tag1, dtype = bool)
    just_relabelled = np.zeros_like(m.elm.tag1, dtype = bool)
    for i in range(nr_iter):
        just_relabelled[:] = False
        
        # relabel tets with 4 and 3 different neighbors
        for k in (4,3):
            idx_elm, new_tag = _get_elm_and_new_tag(tag, adj_tets, k)
            tag[idx_elm] = new_tag
            just_relabelled[idx_elm] = True
            
        # relabel tets with 2 different neighbors
        idx_elm, new_tag, adj_diff = _get_elm_and_new_tag(tag, adj_tets, 2, return_diffmat = True)
        # exclude tets at outer surface and ensure that tets can still be relabeled
        idx = new_tag > -1
        idx *= np.in1d( idx_elm, np.where(relabeling_allowed)[0] )
        idx_elm = idx_elm[idx]
        new_tag = new_tag[idx]
        # get the 2 nodes that are shared by the two tet faces facing the 
        # different neighbor tets 
        faces_elm = tet_faces[idx_elm]
        faces_elm = faces_elm[adj_diff[idx_elm]].reshape((-1,2))
        facenodes_elm = np.sort(faces[faces_elm].reshape((-1,6)))
        facenodes_elm = facenodes_elm[:,:5][np.diff(facenodes_elm) == 0].reshape((-1,2))
        # test whether these nodes are part of a surface defect
        # (note: get_elm_and_new_tag ensure only tets with diff neighbors that 
        #  have the same label --> face_node_diff reveals defect, not T-junction)
        idx_surface_tri, face_node_diff = _get_surfaces(faces, tet_faces, adj_tets, tag, m.nodes.nr)[:2]
        idx = np.max(face_node_diff[facenodes_elm],axis=1)>0 # face_node_diff > 0 indicates a surface defect
        idx_elm = idx_elm[idx]
        new_tag = new_tag[idx]
        tag[idx_elm] = new_tag
    
        if i > 2:
            # stop flip-flopping between the orginal and a second label
            idx = (tag == m.elm.tag1) * (tag != tag_buffer)
            relabeling_allowed[idx] = False
            # prevent that relabeling tets with two faces converts them to back to tets with 3 or 4 faces
            idx = (tag == tag_buffer) * just_relabelled
            relabeling_allowed[idx] = False
        logger.info('     It. ' + str(i) + ': relabled ' + str(np.sum(tag_buffer != tag)) + ' tets')
        tag_buffer[:] = tag
    
    logger.info('   Relabeled ' + str(np.sum(m.elm.tag1 != tag)) + ' tets')    
    m.elm.tag1 = tag
    m.elm.tag2[:] = m.elm.tag1
    return m     


def update_tag_from_surface(m, faces, tet_faces, adj_tets, do_splits = False,
                            fast_track = False):
    ''' relables tetrahedra when they are part of a localized spike
        as detected by analysis of the surface topology
    
        Parameters
        ----------
        m: 
            mesh of meshio.Msh() type
        faces: 
            n_facesx3 ndarray of triangle nodes
        tet_faces:
            n_tetsx4 ndarray of tet faces (indices into the faces array)
        adj_tets: 
            n_tetx4 ndarray of tet neighbors (-1 in case of "air")
        do_splits: bool 
            whether to split spikes that reach deep into two regions
            (standard: False)
        fast_track: bool
            whether to test only nodes connected to three different regions. 
            This leads to far less nodes that need to be tested. However, 
            spikes, e.g. in GM sulci will then not be removed.
            (standard: False)
            
        Returns
        -------
        m:
            mesh with updated m.elm.tag1 and m.elm.tag2
        
        Notes
        ------
        * The mesh must contain only tetrahedra
        * updates tag1 and tag2 of m.elm
        * for do_splits=True: variables faces, tet_faces, adj_tets will
          be outdated after the call, as the function adds new tetrahedra
    '''
    DEBUG=False
    # reconstruct surface, get node-connectivity matrix
    idx_surface_tri, face_node_diff, nneighb, conn_nodes = _get_surfaces(faces, tet_faces, adj_tets, 
                                                                         m.elm.tag1, m.nodes.nr)
    
    # get to-be-tested surface nodes (uses heuristics to lower the number of candidate nodes)
    idx_test_nodes = _get_test_nodes(faces, tet_faces, adj_tets, idx_surface_tri, face_node_diff,
                                     nneighb, m.nodes[:], m.elm.tag1, m.elm.node_number_list,
                                     fast_track = fast_track)
    
    # detect spikes by analysis of surface topology around each test node
    logger.info('     Testing '+ str(np.sum(idx_test_nodes)) + ' nodes (matrix: '
            + str(conn_nodes.shape) + ', ' + str(conn_nodes.nnz) + ' entries)')
    idx_spike_nodes = _get_spikes_from_conn_matrix(conn_nodes, idx_test_nodes, nneighb)
    
    # set new tag for spike nodes
    tag_buff = m.elm.tag1
    m.elm.tag1, sp_dat = _get_new_tag_for_spikes(idx_spike_nodes, adj_tets, m.elm[:],
                                                 m.elm.tag1, m.nodes.nr)
    logger.info('   Relabled ' + str(np.sum(m.elm.tag1 != m.elm.tag2)) + ' tets')
    m.elm.tag2[:] = m.elm.tag1
    
    if do_splits:
        # split spikes that reach deep into two regions        
        #   step 1: determine candidate spikes that might be suited for splitting
        idx_surf_nodes = conn_nodes.getnnz(axis=0)>0
        splittest, sp2_tets, sp2_uniquenodes = _get_candidates_for_splitting(sp_dat, m.elm.node_number_list, 
                                                                             idx_surf_nodes)
        #   step 2: determine the spikes that will be split from the candidates
        splitlist = _select_splits_from_candidates(splittest, m.elm.node_number_list, 
                                                   m.nodes.node_coord, tag_buff)
        
        #   step 3: at thin interfaces, two spikes with each 2 tets can be directly next
        #   to each other --> combine to a common spike with 4 tets that will be split
        splitlist += _combine_small_spikes(sp2_uniquenodes, sp2_tets, adj_tets, 
                                           m.elm.node_number_list, tag_buff, m.nodes.nr)
        
        #   step 4: split (updates the mesh in place)
        n_tet_pre = m.elm.nr
        idx_splittets = _split_spikes(m, splitlist)
        logger.info('   Split ' + str(m.elm.nr - n_tet_pre) + ' tets')
        m.elm.tag2 = m.elm.tag1.copy()
        
        if DEBUG:
            ed=np.zeros_like(m.elm.tag1)
            ed[idx_splittets-1] = 1
            ed=mesh_io.ElementData(ed)
            m.add_element_field(ed,'splittets')
        
    return m


def _remove_spikes(m, label_img, affine, label_GM = 2, label_CSF = 3):
    """
    wrapper function around the three spike removal steps

    Parameters
    ----------
    m : simnibs.Msh
        mesh from cgal, has to be without surfaces!
    label_img: 3D np.ndarray in uint8 format
        Labeled image from segmentation
    affine: 4x4 np.ndarray
        Affine transformation from voxel coordinates to world coordinates
    label_GM : int, optional
        label for GM volume. The default is 2.
    label_CSF : int, optional
        label for CSF volume. The default is 3.

    Returns
    -------
    msh: simnibs.Msh
        Mesh structure

    """
    logger.info('Removing Spikes')
    logger.info(' Step 1: Update tags from label image')
    faces, tet_faces, adj_tets = m.elm._get_tet_faces_and_adjacent_tets()
    tag_buff = m.elm.tag1.copy()
    m = update_tag_from_label_img(m, adj_tets, label_img, affine, 
                                  label_GM = label_GM, label_CSF = label_CSF)
    
    logger.info(' Step 2: Update tags from tet neighbors')
    m = update_tag_from_tet_neighbors(m, faces, tet_faces, adj_tets)
    
    logger.info(' Step 3: Resolve remaining localized spikes ')
    m = update_tag_from_surface(m, faces, tet_faces, adj_tets, do_splits = True)
            
    logger.info('Done Removing Spikes: Total number of relabled tets: ' +
                str(np.sum(m.elm.tag1[:len(tag_buff)] != tag_buff)) +
                '; Number of split tets: ' + str(len(m.elm.tag1) - len(tag_buff)))
    
    # remove "air" tetrahedra with label -1 and corresponding nodes
    idx_keep = np.where(m.elm.tag1 != -1)[0] + 1
    m = m.crop_mesh(elements = idx_keep)
    
    return m


def _fix_labels(m, label_img):
    ''' Assign the right labels to the mesh as CGAL modifies them '''
    indices_seg, label_counts = np.unique(label_img, return_counts=True)
    indices_seg = indices_seg[1:]
    label_counts = label_counts[1:]
    indices_cgal = np.unique(m.elm.tag1)
    n_dropped = len(indices_seg)-len(indices_cgal)
    if n_dropped:    
        idx_keep = np.argsort(label_counts)[::-1]
        idx_keep = idx_keep[:-n_dropped]
        indices_seg = np.sort(indices_seg[idx_keep])
        logger.warn('{} small region(s) dropped during meshing. Check label numbers in mesh!'.format(n_dropped))
    new_tags = np.copy(m.elm.tag1)
    for i, t in enumerate(indices_seg):
        new_tags[m.elm.tag1 == i+1] = t
    m.elm.tag1 = new_tags
    m.elm.tag2 = new_tags.copy()
    return m


def _relabel_microtets(m, el_max = 0.0001):
    """ CGAL can create spurious groups of microscopic tetrahedra
    at region boundaries. In order to get mmg to fix them, they are
    relabled to the most common tag in each group. By that, the 
    boundary is moved away and mmg will resolve them even
    when -nosurf is set.
    
    Parameters
    ----------
    m : simnibs.Msh
        Mesh structure.
    el_max : float, optional
        maximal edge length. Tetrahedra will be relabeled
        when all edges are shorter than el_max. 
        The default is 0.0001.

    Returns
    -------
    m : simnibs.Msh
        Mesh structure.

    """
    M = m.nodes[m.elm[:]]
    E = np.array([
        M[:, 0] - M[:, 1],
        M[:, 0] - M[:, 2],
        M[:, 0] - M[:, 3],
        M[:, 1] - M[:, 2],
        M[:, 1] - M[:, 3],
        M[:, 2] - M[:, 3]])
    E = np.swapaxes(E, 0, 1)
    # max Edge length
    Smax = np.max(np.linalg.norm(E, axis=2), axis=1)

    idx = np.argwhere(Smax<el_max).flatten()

    if len(idx) == 0:
        return m

    idx_c = m.elm.connected_components(idx+1)

    for i in idx_c:
        logger.debug(f"Relabeling group of {len(i)} micro-tets")
        m.elm.tag1[i-1] = np.argmax(np.bincount(m.elm.tag1[i-1]))
    m.elm.tag2[:] = m.elm.tag1
    return m


def _run_mmg(m, mmg_noinsert=True, fn_sol=None):
    """
    Wrapper around mmg command line call to improve mesh quality.

    Parameters
    ----------
    m : simnibs.Msh
        Mesh structure.
    mmg_noinsert : bool, optional
        set -noinsert flag to prevent mmg from adding nodes. The default is True.
    fn_sol : str, optional, default: None
        Filename of .sol file containing the sizing field (created with create_sizing_field_sol_file())

    Returns
    -------
    m : simnibs.Msh
        Mesh structure.
    """
    logger.info('Improving Mesh Quality')
    fn_tmp_in_gmsh = tempfile.NamedTemporaryFile().name + ".msh"
    fn_tmp_in_medit = tempfile.NamedTemporaryFile().name + ".mesh"
    fn_tmp_out = tempfile.NamedTemporaryFile().name + ".msh"
    mesh_io.write_msh(m, fn_tmp_in_gmsh)
    del m

    # set meshio convert command
    cmd = ["meshio", "convert", fn_tmp_in_gmsh, fn_tmp_in_medit,  # file_finder.path2bin("meshio")
           "--input-format", "gmsh", "--output-format", "medit"]

    # convert mesh from gmsh (.msh) to medit format (.mesh) for mmg
    spawn_process(cmd, lvl=logging.DEBUG)

    # set MMG command
    if mmg_noinsert:
        cmd = [file_finder.path2bin("mmg3d_O3"), "-v", "6", "-nosurf", "-hgrad", "-1", "-rmc", "-noinsert",
               "-in", fn_tmp_in_medit, "-out", fn_tmp_out]
    else:
        if fn_sol is not None:
            cmd = [file_finder.path2bin("mmg3d_O3"), "-v", "6", "-nosurf", "-hgrad", "-1", "-rmc",
                   "-hsiz", "100.0", "-hmin", "1.3", "-in", fn_tmp_in_medit, "-out", fn_tmp_out, "-sol", fn_sol]
        else:
            cmd = [file_finder.path2bin("mmg3d_O3"), "-v", "6", "-nosurf", "-hgrad", "-1", "-rmc",
                   "-hsiz", "100.0", "-hmin", "1.3", "-in", fn_tmp_in_medit, "-out", fn_tmp_out]
        
    # run MMG to improve mesh
    spawn_process(cmd, lvl=logging.DEBUG)

    # read mesh written by MMG (msh in ascii format)
    m = mesh_io.read_msh(fn_tmp_out, skip_data=True)
    
    # remove tmp-files
    try:
        os.remove(fn_tmp_in_gmsh)
    except:
        logger.warning(f'Could not delete {fn_tmp_in_gmsh}')

    try:
        os.remove(fn_tmp_in_medit)
    except:
        logger.warning(f'Could not delete {fn_tmp_in_medit}')

    try:
        os.remove(fn_tmp_out)
    except:
        logger.warning(f'Could not delete {fn_tmp_out}')
        
    return m
    

def create_mesh(label_img, affine,
                elem_sizes={"standard": {"range": [1, 5], "slope": 1.0}},
                smooth_size_field = 2,
                skin_facet_size=2.0, 
                facet_distances={"standard": {"range": [0.1, 3], "slope": 0.5}},
                optimize=True, remove_spikes=True, skin_tag=1005,
                hierarchy=None, smooth_steps=5, skin_care=20, 
<<<<<<< HEAD
                sizing_field=None, mmg_noinsert=False, debug=False):
=======
                sizing_field=None, DEBUG_FN=None, num_threads=2):
>>>>>>> 8a396e72
    """Create a mesh from a labeled image.

    The maximum element sizes (CGAL facet_size and cell_size) are controlled 
    by elem_sizes:
        size = slope * thickness
        size[size < range[0] = range[0]
        size[size > range[1] = range[1]
    where "thickness" is the local tissue thickness, 
    "range" is the size range (label-specific if label is added to elem_sizes, 
                                otherwise the "standard" range is used)
    The distance (CGAL facet_distance) parameter is calcualted in a similar way.
    This allows for the meshing to adjust sizes according to local needs.

    Parameters
    ----------
    label_img: 3D np.ndarray in uint8 format
        Labeled image from segmentation
    affine: 4x4 np.ndarray
        Affine transformation from voxel coordinates to world coordinates
    elem_sizes: dictionary (optional)
        Lists the relationship between thickness and elem_sizes.
        Label-specific relationships can be added if needed, e.g. for label 2:
            {"standard": {"range": [1, 5], "slope": 1.0},
                    "2": {"range": [1, 2], "slope": 0.7}}
        "range" determines the minimum and maximum values for element sizes.
        "slope" determines relationship between thickness and element sizes.      
        Note: Label indices are used as keys, and need to be provided as string
        Default: {"standard": {"range": [1, 5], "slope": 1.0}}
    smooth_size_field: int (optional)
        Defines the size of a triangular kernel to smooth the size field. A bit
        of smoothing helps to remove the effect of a few outliers in the 
        thickness estimates on the size field. Set to 0 to disable.
        The kernel size is 2*smooth_size_field+1 in voxels. Default:  2
    skin_facet_size: float (optional)
        Maximum size for the triangles of the outermost surface. If set to None,
        the elements of the outermost surface will be scaled the same way as
        the other surfaces. Default:  2.0
    facet_distances: dictionary (optional)
        Relationship between thickness and facet_distance. For small
        facet_distance values, the meshing will follow the label boundaries 
        in the original image more strictly. This also means more elements. 
        Label-specific relationships can be added if needed.
        "range": Minimum and maximum values for facet_distance
        "slope": Steepness of relationship between thickness and facet_distance.
        Default: {"standard": {"range": [0.1, 3], "slope": 0.5}}
    optimize: bool (optional)
        Whether to run lloyd optimization on the mesh. Default: True
    remove_spikes: bool (optional)
        Whether to remove spikes to create smoother meshes. Default: True
    skin_tag: float (optional)
        1) Restrict effects of skin_facet_size to the outer boundary of the 
           region with label skin_tag-1000 (i.e. 5 for 1005)
        2) Add outer surface to mesh using given tag. Set to None to disable.
        NOTE: This surface will replace any other surface with the same tag.
        Default: 1005
    hierarchy: list of ints or None (optional)
        List of surface tags that determines the order in which triangles 
        are kept for twin pairs (for remove_twins=True). Default for hierarchy=None:
        (1, 2, 9, 3, 4, 8, 7, 6, 10, 5)
        i.e. WM (1) has highest priority, GM (2) comes next, etc; 
    smooth_steps: int (optional)
        Number of smoothing steps applied to the final mesh surfaces. Default: 5
    skin_care: int (optional)
        Number of addtional smoothing steps applied to the skin. Default: 20
    sizing_field: 3D np.ndarray in float format (optional)
        Sizing field to control the element sizes. Its shape has to be the same
        as label_img.shape. Zeros will be replaced by values from the 
        standard sizing field. Default: None
<<<<<<< HEAD
    mmg_noinsert : bool, optional, default: False
        Set this flag to constrain the mesh improvement algorithm of MMG to not insert additional points.
        In this way, the number of elements of the mesh is not increased. (not recommended)
=======
    num_threads: int (optional)
        Number of threads used for meshing. Default: 2
>>>>>>> 8a396e72

    Returns
    -------
    msh: simnibs.Msh
        Mesh structure
    """
    if hierarchy is None:
        hierarchy = (1, 2, 9, 3, 4, 8, 7, 6, 10, 5)        
    if not 'standard' in elem_sizes:
        raise ValueError('elem_sizes needs a \"standard\" entry')
    if not 'standard' in facet_distances:
        raise ValueError('facet_distances needs a \"standard\" entry')

    # Calculate thickness
    logger.info('Calculating tissue thickness')
    start = time.time()
    thickness = _calc_thickness(label_img)
    thickness[thickness < .5] = 100 # set background thickness to some large value
    voxel_size = get_vox_size(affine) 
    if not np.allclose(np.diff(voxel_size), 0):
        logger.warn('Anisotropic image, meshing may contain extra artifacts')
    thickness *= np.average(voxel_size) # Scale thickness with voxel size
    
    # Define size fields and distance field
    logger.info('Calculating sizing fields')
    size_field = _sizing_field_from_thickness(
        label_img, thickness, elem_sizes
    )
    distance_field = _sizing_field_from_thickness(
        label_img, thickness, facet_distances
    )
    del thickness
    
    # Smooth size field a bit to reduce effect of a few outliers in the thickness
    # map on the mesh; the outliers show up as localized small thickness values at 
    # some of the tissue boundaries
    if smooth_size_field:
        size_field = size_field**(1/3) # compress high values to preserve edges a bit better
        kernel = smooth_size_field+1-np.abs(np.arange(-smooth_size_field, 
                                                      smooth_size_field+1, 1))
        kernel = kernel/np.sum(kernel)
        for i in range(3):
            size_field = scipy.ndimage.convolve1d(size_field, kernel, axis=i, 
                                            mode='constant', cval=0.0, origin=0)
        size_field = size_field**3
    
    # Control triangle size of outer surface to ensure eletrode meshing works OK
    if skin_facet_size is not None:      
        boundary = (label_img > 0).astype('int8')
        boundary = boundary-erosion(boundary,1)
        if skin_tag is not None:
            # keep boundary only at regions with label skin_tag-1000
            # to save some tetrahedra
            skin_tet_tag = skin_tag-1000
            boundary *= (label_img == skin_tet_tag)
            boundary = dilate(boundary,1)
            boundary *= (label_img == skin_tet_tag)
        else:
            boundary = dilate(boundary,1)
        size_field = size_field.flatten()
        size_field[boundary.flatten()] = skin_facet_size
        size_field = size_field.reshape(label_img.shape)
        del boundary
    logger.info(
        'Time to prepare meshing: ' +
        format_time(time.time()-start)
    )
    
    # Replace values in size_field at positions where sizing_field > 0 
    if sizing_field is not None:
        assert sizing_field.shape == label_img.shape
        size_field[sizing_field>0] = sizing_field[sizing_field>0]
    
    if debug:
        tmp_nii = nib.Nifti1Image(size_field, affine)
        nib.save(tmp_nii, 'size_field.nii.gz')
        tmp_nii = nib.Nifti1Image(distance_field, affine)
        nib.save(tmp_nii, 'distance_field.nii.gz')
        del tmp_nii
    
    # Run meshing
    logger.info('Meshing')
    logger.info('================================')
    logger.info('USING cell_radius_edge_ratio=2.1')
    logger.info('================================')
    start = time.time()
    m = image2mesh(
        label_img,
        affine,
        facet_size=size_field,
        facet_distance=distance_field,
        cell_size=size_field,
        optimize=optimize,
<<<<<<< HEAD
        cell_radius_edge_ratio=2.1
=======
        num_threads=num_threads
>>>>>>> 8a396e72
    )

    del size_field, distance_field
    logger.info(
        'Time to mesh: ' +
        format_time(time.time()-start)
    )

    # separate out tetrahedron (will reconstruct surfaces later)
    start = time.time()
    m = m.crop_mesh(elm_type=4)

    # assign the right labels to the mesh as CGAL modifies them
    m = _fix_labels(m, label_img)

    # relabel groups of microscopic tets to a common tag, so that mmg fixes them
    m = _relabel_microtets(m)

    if debug:
        mesh_io.write_msh(m, 'before_despike.msh')

    # remove spikes from mesh
    if remove_spikes:
        m = _remove_spikes(m, label_img, affine, label_GM=2, label_CSF=3)

    # keep only largest component
    idx = m.elm.connected_components()
    m = m.crop_mesh(elements=max(idx, key=np.size))

    # reconstruct surfaces
    logger.info('Reconstructing Surfaces')
    m.fix_th_node_ordering()
    m.reconstruct_unique_surface(hierarchy=hierarchy, add_outer_as=skin_tag)

    # smooth surfaces
    if smooth_steps > 0:
        logger.info('Smoothing Mesh Surfaces')
        m.smooth_surfaces(smooth_steps, step_size=0.3, max_gamma=10)

    if skin_care > 0:
        logger.info('Extra Skin Care')
        m.smooth_surfaces(skin_care, step_size=0.3, tags=skin_tag, max_gamma=10)

    if debug:
        mesh_io.write_msh(m, 'before_mmg.msh')

    # sizing fields can theoretically also applied by creating a NodeData field but this is currently not working.
    # add sizing field from sizing image to mesh in a NodeData field called "sizing_field:metric" for mmg
    # m.add_sizing_field(sizing_field=sizing_field, affine=affine)

    if sizing_field is not None:
        fn_sol = os.path.splitext(m.fn)[0] + ".sol"
        create_sizing_field_sol_file(mesh=m,
                                     sizing_field=sizing_field,
                                     affine=affine,
                                     fn_sol=os.path.splitext(m.fn)[0] + ".sol")
    else:
        fn_sol = None

    # improve mesh quality using mmg
    m = _run_mmg(m, mmg_noinsert, fn_sol)
        
    logger.info(
        'Time to post-process mesh: ' +
        format_time(time.time()-start)
    )
    return m


def create_sizing_field_sol_file(mesh, sizing_field, affine, fn_sol=None):
    """

    Parameters
    ----------
    mesh : Msh
        Head mesh the sizing field is computed for.
    sizing_field : str or nifti image or np.ndarray
        Filename of nifti image or nifti image of sizing field, or 3D numpy array with the same shape as
        label_img.shape, which will be applied to the nodes.
    affine : 4x4 ndarray
        Array describing the affine transformation from the data grid to the mesh space.
    fn_sol : str
        Filename of .sol file containing the sizing field in the nodes.
        If nothing is provided, the file will have the same name as the mesh with a .sol extension.
    """
    if fn_sol is None:
        os.path.splitext(mesh.fn)[0] + ".sol"

    # read sizing image
    if type(sizing_field) is str:
        sizing_image = nib.load(sizing_field)
        sizing_field = sizing_image.get_fdata()
    # if an image is passed read the sizing field data out of it
    elif type(sizing_field) is nib.nifti1.Nifti1Image:
        affine = sizing_field.affine
        sizing_field = sizing_field.get_fdata()

    if affine is None:
        raise ValueError("Please provide affine for sizing field.")

    # create a NodeData field containiong the sizing field with ":metric" tag for mmg
    sizing_field_NodeData = mesh_io.NodeData.from_data_grid(mesh=mesh,
                                                            data_grid=sizing_field,
                                                            affine=affine,
                                                            field_name='sizing_field:metric')

    # ensure positive element sizes
    sizing_field_NodeData.value = np.abs(sizing_field_NodeData.value)

    # write .sol file with sizing field
    with open(fn_sol, 'w') as f:
        f.write('MeshVersionFormatted 2\n')
        f.write('\n')
        f.write('Dimension 3\n')
        f.write('\n')
        f.write('SolAtVertices\n')
        f.write(f'{len(sizing_field_NodeData.value)}\n')
        f.write('1 1\n')
        np.savetxt(f, sizing_field_NodeData.value, newline="\n", fmt='%.6f')
        f.write('\n')
        f.write('End')

# def relabel_spikes(elm, tag, with_labels, adj_labels, label_a, label_b, 
#                    target_label, labels, nodes_label, adj_th, adj_threshold=2,
#                    log_level=logging.DEBUG, relabel_tol=1e-6, max_iter=20,
#                    nlist=None,maxn=None):
#     ''' Relabels the spikes in a mesh volume, in-place

#     A spike is defined as a tetrahedron in "label_a" or "label_b"
#     which has at least one node in the other volume and
#     at least "adj_threshold" faces adjacent to tetrahedra in
#     "target_label".

#     Parameters
#     -----------
#     elm: ndarray
#        simnibs.Msh.elm[:] mesh structure
#     tag: ndarray
#         labels for elements (simnibs.Msh.elm.tag1)
#     with_labels: ndarray (ntag x nelements) bool
#         indicates if element contains each of the labels
#     adj_labels:  ndarray int
#         labels for adjacent elements
#     label_a: int
#         index for volume label with spikes
#     label_b: int
#         index for second volume label with spikes
#     target_label: int
#         index for volume label to relabel spikes to
#     labels: ndarray int
#         list of labels
#     nodes_label: ndarray (ntag x nelements) int
#         count of how many nodes in each element have each label, used when updating
#     adj_th: list
#        value of m.elm.find_adjacent_tetrahedra()
#     adj_threshold: int (optional)
#         Threshhold of number of adjacent faces for being considered a spike
#     relabel_tol: float (optional)
#         Fraction of the elements that indicates convergence
#     max_iter: int
#         Maximum number of relabeling iterations
#     nlist : ndarray int
#         list of which elements each nodes is connected to
#     maxn : ndarray int
#         number of elements that each nodes is connected to 
#         (needed for lookup in nlist)
#     '''
#     logger.log(
#         log_level,
#         f'Relabeling spikes in {labels[label_a]} and {labels[label_b]} to {labels[target_label]}'
#     )
#     if not np.any(with_labels[label_a] * with_labels[label_b]):
#         return

#     for i in range(max_iter):
#         # Relabel tissue A
#         # Find spikes
#         A_to_relabel, frac_A_relabeled = _find_spikes(tag, label_a, label_b,
#                   with_labels, adj_labels, target_label, labels, adj_threshold)
#         # Update tags and adjlabels, with_labels and nodes_label in place
#         _update_tags(tag, elm, adj_th, with_labels, adj_labels, A_to_relabel,
#                      label_a, target_label, labels, nodes_label,nlist,maxn)

#         # Relabel tissue B
#         # Find spikes
#         B_to_relabel, frac_B_relabeled = _find_spikes(tag, label_b, label_a,
#                   with_labels, adj_labels, target_label, labels, adj_threshold)
#         # Update tags and adjlabels, with_labels and nodes_label in place
#         _update_tags(tag, elm, adj_th, with_labels, adj_labels, B_to_relabel,
#                      label_b, target_label, labels, nodes_label,nlist,maxn)
        
#         logger.log(log_level,
#                    f'Relabeled {np.sum(A_to_relabel)} from {labels[label_a]} '
#                    f'and {np.sum(B_to_relabel)} from {labels[label_b]}'
#                    )

#         # Stop if converge has been reached
#         if frac_A_relabeled < relabel_tol and frac_B_relabeled < relabel_tol:
#             break
        
#     # A_to_relabel, frac_A_relabeled = _find_spikes(tag, label_a, label_b,
#     #           with_labels, adj_labels, target_label, labels, adj_threshold)
#     # B_to_relabel, frac_B_relabeled = _find_spikes(tag, label_b, label_a,
#     #           with_labels, adj_labels, target_label, labels, adj_threshold)
#     # print(f'converged after {i+1} iterations, {np.sum(A_to_relabel)+np.sum(B_to_relabel)} left to relabel')
        
    
# @numba.njit(parallel=True, fastmath=True)
# def _find_spikes(tag, label, label2, with_labels, adj_labels, target_label, labels, adj_threshold=2):
#     '''
#     Find spikes
    
#     Parameters
#     ----------
#     tag : ndarray int
#         labels for elements
#     label : int
#             index for volume label with spikes
#     label2 : int
#             index for second volume label with spikes
#     with_labels : ndarray (ntag x nelements) bool
#             indicates if element contains each of the labels
#     adj_labels : ndarray int
#         labels for adjacent elements
#     target_label : int
#         target label index
#     labels : ndarray int
#             list of labels.
#     adj_threshold : list, optional
#         Threshold of number of adjacent faces for being considered a spike. The default is 2.
    
#     Returns
#     -------
#     ndarray bool
#         Indicates if spikes were found
    
#     '''
#     # Initialize output
#     found_spikes = np.zeros(tag.shape[0], dtype='bool')
#     # initialize number of elements with relevant label
#     na = 0
#     nspikes = 0
#     # Parallel loop over elements
#     for i in numba.prange(tag.shape[0]):
#     # if element has the label
#         if tag[i] == labels[label]:
#             # increment element count with label
#             na += 1
#             # if we have the other label too
#             if with_labels[label2, i]:
#                 # local variable (for thread) holding spikes count
#                 spikes = 0
#                 # loop over adjacent element
#                 for j in range(adj_labels.shape[1]):
#                     # if they have the target label too
#                     if adj_labels[i, j] == labels[target_label]:
#                         # increment spike count
#                         spikes += 1
#                         # if above threshold indicate spikes
#                         if spikes >= adj_threshold:
#                             found_spikes[i] = True
#                             # increment number of spikes found
#                             nspikes += 1
#                             # it is already a spike no need to go on
#                             break
#     # return found spikes and ratio of spikes (to check convergence)
#     return found_spikes, float(nspikes) / float(na)


# @numba.njit
# def _update_tags(tag, elm, adj_th, with_labels, adj_labels, to_relabel, label, 
#                  target_label, labels, nodes_label,nlist,maxn):
#     '''
#     Update attributes needed for identifying spikes in place
#     Parameters
#     ----------
#     tag : ndarray int
#         labels for elements
#     elm : ndarray int
#         elements
#     adj_th : ndarray int
#         value of m.elm.find_adjacent_tetrahedra()
#     with_labels : ndarray bool
    
#     adj_labels : ndarray  int
#         labels for adjacent elements
#     to_relabel : ndarray bool
#         Elements to relabel.
#     label : int
#         original label index
#     target_label : int
#         new label
#     labels : ndarray int
#         list of labels
#     nodes_label : ndarray (ntag x nelements) int
#         count of how many nodes in each element have each label
#     nlist : ndarray int
#             list of which elements each nodes is connected to
#     maxn : ndarray int
#         number of elements that each nodes is connected to 
#         (needed for lookup in nlist)
#     Returns
#     -------
#     None.
    
#     '''
#     # Loop over elements
#     for i in range(tag.shape[0]):
#         # relabel to intended label if indicated
#         if to_relabel[i]:
#             tag[i] = labels[target_label]
#             # update count of nodes with labels
#             for j in range(elm.shape[1]):
#                 nodes_label[label, elm[i, j]] -= 1  # decrease original label
#                 nodes_label[target_label, elm[i, j]] += 1  # increase intended label
#                 # loop over elements this node is connected to update with_labels
#                 # avoids looping over the entire mesh
#                 for m in range(maxn[elm[i,j]-1],maxn[elm[i,j]]):
#                     # Update only relevant if the element actually had the node
#                     if with_labels[label, nlist[m]]:
#                         with_labels[label, nlist[m]] = False
#                         for n in range(elm.shape[1]):
#                             if nodes_label[label, elm[nlist[m], n]] > 0:
#                                 with_labels[label, nlist[m]] = True
#                                 # no need to go on it is already True
#                                 break
#                     # Update can also be relevant if element does not have target label
#                     if not with_labels[target_label, nlist[m]]:
#                         for n in range(elm.shape[1]):
#                             # Update target label if nodes has it
#                             if nodes_label[target_label, elm[nlist[m], n]] > 0:
#                                 with_labels[target_label, nlist[m]] = True
#                                 # no need to go on it is already True
#                                 break
#             # loop over neighboors (4)
#             for k in range(adj_th.shape[1]):
#                 adj_i = adj_th[i, k] - 1  # indexing is from 1, 0 indicate no neighbor
#                 if adj_i >= 0:  # only if neighbor
#                     for j in range(adj_th.shape[1]):
#                         # if this element is the one being updated
#                         if adj_th[adj_i, j] - 1 == i:
#                             # update adjacent label
#                             adj_labels[adj_i, j] = labels[target_label]
#                             # no need to test more there is only one
#                             break


# @numba.njit
# def _with_label_numba_all(elm, tag1, labels, N):
#     ''' Returns a count of how many labels of each type belongs to each node
#         and all elements in the mesh which have a node that is in
#         a region with each label
#     '''
#     # output for counting label types for each node indexing starts from 1
#     # so first element is empty.
#     nodes_label = np.zeros((len(labels), N+1), dtype='uint16')
#     # output for boolean array indicating if element touches each node type
#     with_labels = np.zeros((len(labels), elm.shape[0]), dtype='bool')
#     maxn = np.zeros((N+1), dtype=elm.dtype)
#     # loop over labels
#     for k in range(len(labels)):
#         # Loop over elements
#         for i in range(elm.shape[0]):
#             # increment count if elements has current label
#             if tag1[i] == labels[k]:
#                 for j in range(elm.shape[1]):
#                     nodes_label[k, elm[i, j]] += 1
#                     maxn[elm[i,j]] += 1
#     # cummulative count of how many elements is connected nodes
#     # equivalent to np.cumsum(maxn) but in-place
#     for i in range(2,N+1):
#         maxn[i] += maxn[i-1]
#     # create an array containing the element number that each node is connected to
#     nlist = np.zeros((elm.shape[0]*elm.shape[1]),dtype=elm.dtype)
#     # list for counting how many elements a nodes has currently been asigned to
#     ncount = np.zeros((N+1,),dtype='uint16')
#     for i in range(elm.shape[0]):
#         for j in range(elm.shape[1]):
#             # element index (starting from 0 here)
#             n = elm[i,j]-1
#             # set the n'th element that the node is connected to 
#             # ncount[n] counts how many has already been set
#             nlist[maxn[n] + ncount[n]] = i
#             #increment the elements that the node is connected to
#             ncount[n] += 1
#     # Loop over labels
#     for k in range(len(labels)):
#         # Loop over elements
#         for i in range(elm.shape[0]):
#         # Loop over nodes within label (4)
#             for j in range(elm.shape[1]):
#                 # Indicate if element contains label
#                 if nodes_label[k, elm[i, j]] > 0:
#                     with_labels[k, i] = True
#                     break
#     return nodes_label, with_labels, nlist, maxn


# def despike(msh, adj_threshold=2, relabel_tol=1e-6, max_iter=20,
#             log_level=logging.DEBUG):

#     ''' Goes through the mesh removing spiles
#     A spike is defined as a tetrahedron in a volume "a"
#     which has at least one node in the other volume "b" and
#     at least "adj_threshold" faces adjacent to tetrahedra in a volume "c"

#     Parameters
#     -----------
#     m: simnibs.Msh
#        Mesh structure
#     adj_threshold: int (optional)
#         Threshhold of number of adjacent faces for being considered a spike
#     relabel_tol: float (optional)
#         Fraction of the elements that indicates convergence
#     max_iter: int
#         Maximum number of relabeling iterations
#     '''
    
#     if np.any(msh.elm.elm_type != 4):
#         logger.log(log_level,
#                    'Error: Attempting to despike mesh containing not only'
#                    'tetrahedra. Please consider cropping the mesh first.' 
#                    )
#         raise ValueError()
#         return

#     tags = np.unique(msh.elm.tag1)
#     adj_th = msh.elm.find_adjacent_tetrahedra()
#     elm = msh.elm[:]
#     tag = msh.elm.tag1
#     adj_labels = tag[adj_th - 1]
#     adj_labels[adj_th == -1] = -1

#     # Total number of nodes
#     N = msh.nodes.nr
#     # Count how many labels of each type belongs to each node - first output
#     # and determine if elements touch each labels (has a node with that label) - second output
#     # and determine which element each node is connected too - third output
#     nodes_label, with_labels, nlist, maxn = _with_label_numba_all(elm, tag, tags, N)
#     # Loop over labels
#     for i, t1 in enumerate(tags):
#         for j, t2 in enumerate(tags[i + 1:]):
#             # Only if the labels are not the same
#             if t1 == t2:
#                 continue
#             #only if at least one elements have this label combination
#             if not np.any((nodes_label[i] > 0) * (nodes_label[j + i + 1] > 0)):
#                 continue
#             for k, t3 in enumerate(tags):
#                 # Only if target label is different
#                 if t1 == t3 or t2 == t3:
#                     continue
#                 #only if at least one elements have this label combination
#                 if not np.any((nodes_label[i] > 0) * 
#                               (nodes_label[j + i + 1] > 0) * nodes_label[k]):
#                     continue
#                 #call relabel function
#                 relabel_spikes(elm = elm, tag = tag, with_labels = with_labels,
#                                adj_labels = adj_labels, label_a = i, 
#                                label_b = j + i + 1, target_label = k,
#                                relabel_tol = relabel_tol, labels = tags,
#                                adj_threshold = adj_threshold, adj_th = adj_th,
#                                max_iter = max_iter, log_level = log_level, 
#                                nodes_label = nodes_label,nlist=nlist,maxn=maxn)
#     #set tag1/tag2 in msh structure
#     msh.elm.tag1 = tag
#     msh.elm.tag2 = tag


# def create_mesh(label_img, affine,
#                 elem_sizes={"standard": {"range": [1, 5], "slope": 1.0}},
#                 smooth_size_field = 2,
#                 skin_facet_size=2.0, 
#                 facet_distances={"standard": {"range": [0.1, 3], "slope": 0.5}},
#                 optimize=True, remove_spikes=True, skin_tag=1005,
#                 remove_twins=True, hierarchy=None, smooth_steps=5, sizing_field=None):
#     """Create a mesh from a labeled image.

#     The maximum element sizes (CGAL facet_size and cell_size) are controlled 
#     by elem_sizes:
#         size = slope * thickness
#         size[size < range[0] = range[0]
#         size[size > range[1] = range[1]
#     where "thickness" is the local tissue thickness, 
#     "range" is the size range (label-specific if label is added to elem_sizes, 
#                                 otherwise the "standard" range is used)
#     The distance (CGAL facet_distance) parameter is calcualted in a similar way.
#     This allows for the meshing to adjust sizes according to local needs.

#     Parameters
#     ----------
#     label_img: 3D np.ndarray in uint8 format
#         Labeled image from segmentation
#     affine: 4x4 np.ndarray
#         Affine transformation from voxel coordinates to world coordinates
#     elem_sizes: dictionary (optional)
#         Lists the relationship between thickness and elem_sizes.
#         Label-specific relationships can be added if needed, e.g. for label 2:
#             {"standard": {"range": [1, 5], "slope": 1.0},
#                     "2": {"range": [1, 2], "slope": 0.7}}
#         "range" determines the minimum and maximum values for element sizes.
#         "slope" determines relationship between thickness and element sizes.      
#         Note: Label indices are used as keys, and need to be provided as string
#         Default: {"standard": {"range": [1, 5], "slope": 1.0}}
#     smooth_size_field: int (optional)
#         Defines the size of a triangular kernel to smooth the size field. A bit
#         of smoothing helps to remove the effect of a few outliers in the 
#         thickness estimates on the size field. Set to 0 to disable.
#         The kernel size is 2*smooth_size_field+1 in voxels. Default:  2
#     skin_facet_size: float (optional)
#         Maximum size for the triangles of the outermost surface. If set to None,
#         the elements of the outermost surface will be scaled the same way as
#         the other surfaces. Default:  2.0
#     facet_distances: dictionary (optional)
#         Relationship between thickness and facet_distance. For small
#         facet_distance values, the meshing will follow the label boundaries 
#         in the original image more strictly. This also means more elements. 
#         Label-specific relationships can be added if needed.
#         "range": Minimum and maximum values for facet_distance
#         "slope": Steepness of relationship between thickness and facet_distance.
#         Default: {"standard": {"range": [0.1, 3], "slope": 0.5}}
#     optimize: bool (optional)
#         Whether to run lloyd optimization on the mesh. Default: True
#     remove_spikes: bool (optional)
#         Whether to remove spikes to create smoother meshes. Default: True
#     skin_tag: float (optional)
#         1) Restrict effects of skin_facet_size to the outer boundary of the 
#            region with label skin_tag-1000 (i.e. 5 for 1005)
#         2) Add outer surface to mesh using given tag. Set to None to disable.
#         NOTE: This surface will replace any other surface with the same tag.
#         Default: 1005
#     remove_twins: bool (optional)
#         Remove triangle twins created during surface reconstruction.
#         Default: True
#     hierarchy: list of ints or None (optional)
#         List of surface tags that determines the order in which triangles 
#         are kept for twin pairs (for remove_twins=True). Default for hierarchy=None:
#         (1005, 1001, 1002, 1009, 1003, 1004, 1008, 1007, 1006, 1010)
#         i.e. Skin (1005) has highest priority, WM (1001) comes next, etc; 
#     smooth_steps: int (optional)
#         Number of smoothing steps to apply to the final mesh surfaces. Default: 5
#     sizing_field: 3D np.ndarray in float format (optional)
#         Sizing field to control the element sizes. Its shape has to be the same
#         as label_img.shape. Zeros will be replaced by values from the 
#         standard sizing field. Default: None

#     Returns
#     -------
#     msh: simnibs.Msh
#         Mesh structure
#     """
#     if hierarchy is None:
#         hierarchy = (1005, 1001, 1002, 1009, 1003, 1004, 1008, 1007, 1006, 1010)
#     if not 'standard' in elem_sizes:
#         raise ValueError('elem_sizes needs a \"standard\" entry')
#     if not 'standard' in facet_distances:
#         raise ValueError('facet_distances needs a \"standard\" entry')

#     # Calculate thickness
#     logger.info('Calculating tissue thickness')
#     start = time.time()
#     thickness = _calc_thickness(label_img)
#     thickness[thickness < .5] = 100 # set background thickness to some large value
#     voxel_size = get_vox_size(affine) 
#     if not np.allclose(np.diff(voxel_size), 0):
#         logger.warn('Anisotropic image, meshing may contain extra artifacts')
#     thickness *= np.average(voxel_size) # Scale thickness with voxel size
    
#     # Define size fields and distance field
#     logger.info('Calculating sizing fields')
#     size_field = _sizing_field_from_thickness(
#         label_img, thickness, elem_sizes
#     )
#     distance_field = _sizing_field_from_thickness(
#         label_img, thickness, facet_distances
#     )
#     del thickness
    
#     # Smooth size field a bit to reduce effect of a few outliers in the thickness
#     # map on the mesh; the outliers show up as localized small thickness values at 
#     # some of the tissue boundaries
#     if smooth_size_field:
#         size_field = size_field**(1/3) # compress high values to preserve edges a bit better
#         kernel = smooth_size_field+1-np.abs(np.arange(-smooth_size_field, 
#                                                       smooth_size_field+1, 1))
#         kernel = kernel/np.sum(kernel)
#         for i in range(3):
#             size_field = scipy.ndimage.convolve1d(size_field, kernel, axis=i, 
#                                             mode='constant', cval=0.0, origin=0)
#         size_field = size_field**3
    
#     # Control triangle size of outer surface to ensure eletrode meshing works OK
#     if skin_facet_size is not None:      
#         boundary = (label_img > 0).astype('int8')
#         boundary = boundary-erosion(boundary,1)
#         if skin_tag is not None:
#             # keep boundary only at regions with label skin_tag-1000
#             # to save some tetrahedra
#             skin_tet_tag = skin_tag-1000
#             boundary *= (label_img == skin_tet_tag)
#             boundary = dilate(boundary,1)
#             boundary *= (label_img == skin_tet_tag)
#         else:
#             boundary = dilate(boundary,1)
#         size_field = size_field.flatten()
#         size_field[boundary.flatten()] = skin_facet_size
#         size_field = size_field.reshape(label_img.shape)
#         del boundary
#     logger.info(
#         'Time to prepare meshing: ' +
#         format_time(time.time()-start)
#     )
    
#     # Replace values in size_field at positions where sizing_field > 0 
#     if sizing_field is not None:
#         assert sizing_field.shape == label_img.shape
#         size_field[sizing_field>0] = sizing_field[sizing_field>0]
    
#     # Run meshing
#     logger.info('Meshing')
#     start = time.time()
#     mesh = image2mesh(
#         label_img,
#         affine,
#         facet_size=size_field,
#         facet_distance=distance_field,
#         cell_size=size_field,
#         optimize=optimize
#     )
#     del size_field, distance_field
#     logger.info(
#         'Time to mesh: ' +
#         format_time(time.time()-start)
#     )
    
#     # Separate out tetrahedron (will reconstruct triangles later)
#     start = time.time()
#     mesh = mesh.crop_mesh(elm_type=4)
#     # Assign the right labels to the mesh as CGAL modifies them
#     indices_seg = np.unique(label_img)[1:]
#     new_tags = np.copy(mesh.elm.tag1)
#     for i, t in enumerate(indices_seg):
#         new_tags[mesh.elm.tag1 == i+1] = t
#     mesh.elm.tag1 = new_tags
#     mesh.elm.tag2 = new_tags.copy()
    
#     # Remove spikes from mesh
#     if remove_spikes:
#         logger.info('Removing Spikes')
#         despike(
#             mesh, relabel_tol=1e-5,
#             adj_threshold=2
#         )
        
#     # Reconctruct mesh surfaces
#     logger.info('Reconstructing Surfaces')
#     mesh.fix_th_node_ordering()
#     idx=mesh.elm.connected_components()
#     mesh = mesh.crop_mesh(elements=max(idx,key=np.size))
#     mesh.reconstruct_surfaces(add_outer_as=skin_tag)
#     if remove_twins:
#         mesh = mesh.remove_triangle_twins(hierarchy=hierarchy)
        
#     # Smooth mesh
#     if smooth_steps > 0:
#         logger.info('Smoothing Mesh Surfaces')
#         mesh.smooth_surfaces(smooth_steps, step_size=0.3, max_gamma=10)

#     logger.info(
#         'Time to post-process mesh: ' +
#         format_time(time.time()-start)
#     )
#     return mesh
<|MERGE_RESOLUTION|>--- conflicted
+++ resolved
@@ -1,2307 +1,2293 @@
-import os
-import tempfile
-import logging
-import numpy as np
-import nibabel as nib
-import scipy.sparse
-import scipy.ndimage
-import time
-
-from simnibs.utils.mesh_element_properties import ElementTags
-
-from . import mesh_io
-from . import cgal
-from ..utils import file_finder
-from ..utils.spawn_process import spawn_process
-from ..utils.simnibs_logger import logger, format_time
-from ..segmentation.brain_surface import dilate, erosion
-from ..segmentation._thickness import _calc_thickness
-from ..utils.transformations import get_vox_size
-
-
-class MeshingError(ValueError):
-    pass
-
-
-def _write_inr(image, voxel_dims, fn_out):
-    if image.ndim != 3:
-        raise MeshingError('Nifti volume must have 3 dimensions')
-    if len(voxel_dims) != 3:
-        raise MeshingError('Voxel_dims must have 3 dimensions')
-
-    # Figure out data type and translate it to inria data types
-    if image.dtype in [np.uint8, np.uint16]:
-        inria_dtype = 'unsigned fixed'
-    elif image.dtype in [np.float32, np.float64]:
-        inria_dtype = 'float'
-    else:
-        raise MeshingError(
-            f'Image data type: {image.dtype} not compatible. '
-            f'compatible types are: uint8, uint16, float32, float64')
-
-    n_bits = 8 * image.itemsize
-    with open(fn_out, 'bw') as f:
-        header = b'#INRIMAGE-4#{\n'
-        header += 'XDIM={0}\nYDIM={1}\nZDIM={2}\nVDIM=1\n'.format(*image.shape).encode()
-        header += f'TYPE={inria_dtype}\nPIXSIZE={n_bits} bits\nCPU=decm\n'.encode()
-        header += 'VX={0}\nVY={1}\nVZ={2}\n'.format(*voxel_dims).encode()
-        # fill out remaining part of the header
-        header += (252-len(header)) * b'\n' + b'##}\n'
-        f.write(header)
-        f.write(image.tobytes(order='F'))
-
-
-def _mesh_image(image, voxel_dims, facet_angle,
-                facet_size, facet_distance,
-                cell_radius_edge_ratio, cell_size,
-                optimize, num_threads):
-
-    with tempfile.TemporaryDirectory() as tmpdir:
-        fn_image = os.path.join(tmpdir, 'image.inr')
-        fn_mesh = os.path.join(tmpdir, 'mesh.mesh')
-        _write_inr(image, voxel_dims, fn_image)
-        if type(cell_size) is np.ndarray:
-            ret = cgal.mesh_image_sizing_field(
-                    fn_image.encode(), fn_mesh.encode(),
-                    facet_angle, facet_size, facet_distance,
-                    cell_radius_edge_ratio, cell_size,
-                    optimize, num_threads
-                 )
-        else:
-            ret = cgal.mesh_image(
-                    fn_image.encode(), fn_mesh.encode(),
-                    facet_angle, facet_size, facet_distance,
-                    cell_radius_edge_ratio, cell_size,
-                    optimize, num_threads
-                 )
-
-        if ret != 0:
-            raise MeshingError('There was an error while meshing the image')
-
-        mesh = mesh_io.read_medit(fn_mesh)
-    # In concurrent meshing there might be some spurious nodes
-    used_nodes = np.unique(mesh.elm[:])[1:]
-    mesh = mesh.crop_mesh(nodes=used_nodes)
-
-    return mesh
-
-
-def _decompose_affine(affine):
-    ''' Decompose affine transformation into the form A = RZS
-    Where R is a rotation matriz, Z a scaling matrix and S a shearing matrix
-    '''
-    if np.isclose(np.linalg.det(affine), 0):
-        raise ValueError('Affine matrix is singular!')
-    rot, z = np.linalg.qr(affine[:3, :3])
-    scaling = np.diagonal(z)
-    rot *= np.sign(scaling)
-    z *= np.sign(scaling)[:, None]
-    scaling = np.abs(scaling)
-    shearing = np.diag(1/scaling).dot(z)
-    return rot, scaling, shearing
-
-
-def _resample2iso(image, affine, sampling_rate=1, order=1):
-    ## DEPRECATED ##
-    # R is a rotation matrix, K a scaling matrix and S a shearing matrix
-    R, Z, S = _decompose_affine(affine[:3, :3])
-    # Definew new affine matrix
-    new_res = sampling_rate * np.min(Z)
-    new_affine = R.dot(new_res * np.eye(3))
-    # Transformation from original image to new image
-    M = affine[:3, :3].dot(np.linalg.inv(new_affine))
-    # Add translation component
-    aff = np.eye(4)
-    aff[:3, :3] = new_affine
-    aff[:3, 3] = affine[:3, 3]
-    new_affine = aff
-    if np.allclose(M, np.eye(3)):
-        return image.copy(), new_affine
-    # New image shape
-    target_shape = np.ceil(M.dot(image.shape)).astype(int)
-    # Resample
-    image_resampled = scipy.ndimage.affine_transform(
-        image,
-        np.linalg.inv(M),
-        output_shape=target_shape,
-        output=image.dtype,
-        order=order
-    )
-    return image_resampled, new_affine
-
-
-def image2mesh(image, affine, facet_angle=30,
-               facet_size=None, facet_distance=None,
-               cell_radius_edge_ratio=3, cell_size=None,
-               optimize=False, num_threads=2):
-    ''' Creates a mesh from a 3D image
-
-    Parameters
-    ------------
-    image: ndarray
-        3D ndarray corresponding to time image. Must be of type uint8 or uint16
-
-    affine: 4x4 ndarray
-        Array describing the affine transformation from voxel space to world space. Must
-        be decomposable in the format (R*Z) where R is a rotation matrix and Z a diagonal
-        scaling matrix (shearing not accepted).
-
-    facet_angle: float (optional)
-        This parameter controls the shape of surface facets. Specifically, it is a lower
-        bound for the angle (in degrees) of surface facets. When boundary surfaces are
-        smooth, the termination of the meshing process is guaranteed if this angular bound is
-        at most 30 degrees. Default: 30
-
-    facet_size: float or ndarray wih same shape as image(optional)
-        This parameter controls the size of surface facets. Each surface facet has a surface
-        Delaunay ball which is a ball circumscribing the surface facet and centered on the
-        surface patch. The parameter facet_size is either a constant or a spatially variable
-        scalar field, providing an upper bound for the radii of surface Delaunay balls.
-        Default: minimum voxel size (very low!)
-
-    facet_distance: float or ndarray with same shape as image(optional)
-        This parameter controls the approximation error of boundary and subdivision surfaces.
-        Specifically, it is either a constant or a spatially variable scalar field. It
-        provides an upper bound for the distance between the circumcenter of a surface facet
-        and the center of a surface Delaunay ball of this facet. Default: minimum voxel size
-
-    cell_radius_edge_ratio: float (optional)
-        This parameter controls the shape of mesh cells (but can't filter slivers, as we
-        discussed earlier). It is an upper bound for the ratio between the circumradius of a
-        mesh tetrahedron and its shortest edge. There is a theoretical bound for this
-        parameter: the Delaunay refinement process is guaranteed to terminate for values of
-        cell_radius_edge_ratio bigger than 2. Default: 3
-
-    cell_size: float or ndarray with same shape as image(optional)
-        This parameter controls the size of mesh tetrahedra. It is either a scalar or a
-        spatially variable scalar field. It provides an upper bound on the circumradii of the
-        mesh tetrahedra. Default: minimum voxel size (very low!)
-
-    optimize: bool (optional)
-        Tunrn on Lloyd optimization. Sliver perturbation and exudation is always done. Default: True
-
-    Returns
-    ----------
-    msh: simnibs.Msh
-        Mesh structure
-
-    References
-    -----------
-    https://doc.cgal.org/latest/Mesh_3/index.html
-    '''
-
-    if image.dtype not in [np.uint8, np.uint16]:
-        raise MeshingError('Image must be of type uint8 or uint16')
-
-    rot, voxel_dims, shearing = _decompose_affine(affine)
-
-    if not np.allclose(shearing, np.eye(3), atol=1.e-5):
-        raise ValueError('Affine matrix has a shearing component')
-
-    if facet_size is None:
-        facet_size = min(voxel_dims)
-
-    if facet_distance is None:
-        facet_distance = min(voxel_dims)
-
-    if cell_size is None:
-        cell_size = min(voxel_dims)
-
-    if type(cell_size) is np.ndarray or\
-       type(facet_size) is np.ndarray or \
-       type(facet_distance) is np.ndarray:
-
-        if type(cell_size) is np.ndarray:
-            assert cell_size.shape == image.shape
-        else:
-            cell_size = cell_size * np.ones_like(image, dtype=np.float32, order='F') 
-
-        if type(facet_size) is np.ndarray:
-            assert facet_size.shape == facet_size.shape
-        else:
-            facet_size = facet_size * np.ones_like(image, dtype=np.float32, order='F') 
-
-        if type(facet_distance) is np.ndarray:
-            assert facet_distance.shape == facet_distance.shape
-        else:
-            facet_distance = facet_distance * np.ones_like(image, dtype=np.float32, order='F') 
-
-    mesh = _mesh_image(
-        image, voxel_dims,
-        facet_angle, facet_size, facet_distance,
-        cell_radius_edge_ratio, cell_size,
-        optimize, num_threads
-    )
-    # Rotate nodes
-    mesh.nodes.node_coord = rot.dot(mesh.nodes.node_coord.T).T
-    # Translate nodes
-    mesh.nodes.node_coord += affine[:3, 3]
-    # Fix node orderings
-    if np.linalg.det(rot) < 0:
-        mesh.elm.node_number_list = mesh.elm.node_number_list[:, [1, 0, 2, 3]]
-    return mesh
-
-
-def _mesh_surfaces(surfaces, subdomains, facet_angle,
-                   facet_size, facet_distance,
-                   cell_radius_edge_ratio, cell_size,
-                   optimize):
-    if len(surfaces) != len(subdomains):
-        raise MeshingError('Please define one surface per subdomain')
-
-    with tempfile.TemporaryDirectory() as tmpdir:
-        fn_surfaces = []
-        sd_formated = []
-        for surf, sd in zip(surfaces, subdomains):
-            if len(sd) != 2:
-                raise MeshingError('Subdomain speficifation must have exactly 2 entries')
-            fn = os.path.join(tmpdir, f'{sd[0]:03d}-{sd[1]:03d}.off')
-            mesh_io.write_off(surf, fn)
-            fn_surfaces.append(fn.encode())
-            sd_formated.append((sd[0], sd[1]))
-        fn_mesh = os.path.join(tmpdir, 'mesh.mesh')
-        ret = cgal.mesh_surfaces(
-                fn_surfaces, sd_formated, fn_mesh.encode(),
-                facet_angle, facet_size, facet_distance,
-                cell_radius_edge_ratio, cell_size,
-                optimize
-               )
-        if ret != 0:
-            raise MeshingError('There was an error while meshing the surfaces')
-        mesh = mesh_io.read_medit(fn_mesh)
-
-    # In concurrent meshing there might be some spurious nodes
-    used_nodes = np.unique(mesh.elm[:])[1:]
-    mesh = mesh.crop_mesh(nodes=used_nodes)
-
-    return mesh
-
-
-def remesh(mesh, facet_size, cell_size,
-           facet_angle=30, facet_distance=0.1,
-           cell_radius_edge_ratio=2, optimize=True):
-    ''' Extracts the mesh subdomains and recreate the mesh usign CGAL
-
-    Parameters
-    ------------
-    msh: simnibs.Msh
-        Mesh structure, to be reconstructed
-
-    facet_size: float
-        See https://doc.cgal.org/latest/Mesh_3/index.html#title10.
-
-    cell_size: float (optional)
-        See https://doc.cgal.org/latest/Mesh_3/index.html#title10.
-
-    facet_angle: float (optional)
-        See https://doc.cgal.org/latest/Mesh_3/index.html#title10. Default: 30
-
-    facet_distance: float (optional)
-        See https://doc.cgal.org/latest/Mesh_3/index.html#title10. Default: 0.1
-
-    cell_radius_edge_ratio: float (optional)
-        See https://doc.cgal.org/latest/Mesh_3/index.html#title10. Default: 2
-
-    Returns
-    ------------
-    msh: simnibs.Msh
-        Reconstructed mesh
-    '''
-    # Reconstruct surfaces from tetrahedra
-    mesh = mesh.crop_mesh(elm_type=4)
-    mesh.reconstruct_surfaces()
-    mesh.elm.tag1[mesh.elm.tag1 > ElementTags.TH_END] -= ElementTags.TH_SURFACE_START
-    # Find the tetrahedra adjacent to each surface
-    adj_th = mesh.elm.find_adjacent_tetrahedra()
-    adj_labels = mesh.elm.tag1[adj_th - 1]
-    adj_labels[adj_th == -1] = 0
-    triangles = mesh.elm.elm_type == 2
-    adj_labels = adj_labels[triangles, :2]
-    tr_labels = mesh.elm.tag1[triangles]
-    # fix the label order so that the first is the triangle label
-    # and the second the label of the adjacent tissue
-    adj_labels_fixed = np.zeros_like(adj_labels)
-    adj_labels_fixed[:, 0] = tr_labels
-    for i in range(2):
-        adj_labels_fixed[
-            adj_labels[:, i] != tr_labels, 1
-        ] = adj_labels[adj_labels[:, i] != tr_labels, i]
-    adj_labels = adj_labels_fixed
-    # Go throu all the
-    tags = np.unique(tr_labels)
-    tags = np.append(tags, 0)
-    surfaces = []
-    subdomains = []
-    for i, t1 in enumerate(tags):
-        for j, t2 in enumerate(tags[i+1:]):
-            tr_interface = \
-                (adj_labels[:, 0] == t1) *\
-                (adj_labels[:, 1] == t2)
-            if np.any(tr_interface):
-                surfaces.append(
-                    mesh.crop_mesh(elements=mesh.elm.triangles[tr_interface])
-                )
-                subdomains.append((t1, t2))
-
-    mesh = _mesh_surfaces(
-        surfaces, subdomains, facet_angle,
-        facet_size, facet_distance,
-        cell_radius_edge_ratio, cell_size,
-        optimize
-    )
-    return mesh
-
-
-def _sizing_field_from_thickness(label, thickness, elem_sizes):
-    ''' Calculates a sizing field from thickness,
-        with the option to define label-wise sizing rules'''
-    # standard mapping
-    slope = elem_sizes['standard']['slope']
-    ranges = elem_sizes['standard']['range']
-    if ranges[0] > ranges[1]:
-        raise ValueError('Ranges value should be in format (min, max)')
-    field = np.array(slope*thickness, dtype=np.float32, order='F')
-    field[field < ranges[0]] = ranges[0]
-    field[field > ranges[1]] = ranges[1]
-    
-    # label-specific mappings
-    if len(elem_sizes)>1:
-        tissues = list(elem_sizes)
-        for i in range(len(tissues)):
-            if tissues[i] == 'standard':
-                continue
-            slope = elem_sizes[tissues[i]]['slope']
-            ranges = elem_sizes[tissues[i]]['range']
-            if ranges[0] > ranges[1]:
-                raise ValueError('Ranges value should be in format (min, max)')
-            idx = label==int(tissues[i])
-            field[idx] = slope*thickness[idx]
-            idx2 = idx*(field < ranges[0])
-            field[idx2] = ranges[0]
-            idx2 = idx*(field > ranges[1])
-            field[idx2] = ranges[1]
-    return field
-
-
-def _get_connectivity_matrix(faces, nr_nodes = None):
-    ''' get connectivity matrix of surface nodes from triangles
-    
-        Parameters
-        ----------
-        faces: 
-            n_facesx3 ndarray of triangle nodes
-        nr_nodes: 
-            total number of nodes (set to np.max(faces)+1 if left empty)
-        
-        Returns
-        -------
-        boolean csc sparse matrix (nr_nodes x nr_nodes)
-    '''
-    if nr_nodes == None:
-        nr_nodes = np.max(faces)+1
-    nr_faces = faces.shape[0]
-    
-    i = np.tile( np.arange(nr_faces).reshape(-1,1), (1,3) )
-    i = i.reshape(-1)
-    j = faces.reshape(-1)
-    ones = np.ones( i.shape[0], dtype=bool)
-    
-    C = scipy.sparse.csr_matrix( (ones, (i,j)), shape=(nr_faces, nr_nodes), dtype=bool )
-    C=C.T*C
-    
-    nonzero, = C.diagonal().nonzero()
-    C[nonzero, nonzero] = 0
-    C.eliminate_zeros()
-    return C
-
-
-def _get_surfaces(faces, tet_faces, adj_tets, tag, nr_nodes):
-    ''' reconstructs surfaces between tets of different labels
-    
-        Parameters
-        ----------
-        faces: 
-            n_facesx3 ndarray of triangle nodes
-        tet_faces:
-            n_tetsx4 ndarray of tet faces (indices into the faces array)
-        adj_tets: 
-            n_tetx4 ndarray of tet neighbors (-1 in case of "air")
-        tag: 
-            n_tetx1 ndarray of tet labels
-        nr_nodes: 
-            total number of nodes 
-        
-        Returns
-        -------
-        idx_surface_tri: 
-            ndarray of surface triangles (indices into the faces array)
-        face_node_diff: 
-            nr_nodesx1 ndarray indicating difference between number of surface 
-            faces connected to a node and number of neigbhor surface nodes
-        nneighb:
-            nr_nodesx1 ndarray indicating number of neigbhor surface nodes
-        conn_nodes: 
-            connectivity matrix of surface nodes (boolean csc sparse matrix, 
-                                                  nr_nodes x nr_nodes)
-    '''
-    adj_labels = tag[adj_tets]
-    adj_labels[adj_tets == -1] = -1
-    adj_diff = adj_labels - tag.reshape((len(tag),1)) != 0
-    adj_diff[tag == -1] = False # no triangles for "air" tetrahedra
-    
-    # index of surface faces
-    idx_surface_tri = np.unique(tet_faces[adj_diff])
-    # node connectivity matrix
-    conn_nodes = _get_connectivity_matrix(faces[idx_surface_tri], nr_nodes)
-    # number of neighbor nodes
-    nneighb=np.asarray( conn_nodes.sum(axis=1) ).reshape(-1)
-    # number of surface faces connected to each node
-    nfaces=np.bincount(faces[idx_surface_tri].reshape(-1),minlength=nr_nodes)
-    # face_node_diff > 0 indicates a more complex surface topology (T-junction, ...)
-    face_node_diff = nfaces-nneighb
-
-    return idx_surface_tri, face_node_diff, nneighb, conn_nodes
-    
-    
-def _get_elm_and_new_tag(tag, adj_tets, nr_diff, return_diffmat = False):
-    ''' get index of all tets with nr_diff (2, 3 or 4) neigboring tets 
-        with different labels and returns also the labels of these neighbor tets
-                
-        Parameters
-        ----------
-        tag: 
-            n_tetx1 ndarray of tet labels
-        adj_tets: 
-            n_tetx4 ndarray of tet neighbors (-1 in case of "air")
-        nr_diff: 
-            required number of neighbors with different labels (2, 3 or 4)
-        return_diffmat (optional; Default: False):
-            whether to return a boolean matrix indicating neighbors with different labels
-        
-        Returns
-        -------
-        idx_elm:
-            ndarray of selected tets
-        new_tag:
-            new tag based on the neighbor labels
-        adj_diff (optional):
-            n_tetx4 boolean ndarray indicating neighbor tets with different labels
-              
-        Notes
-        -------
-        * nr_diff == 4: the most frequent neighbor label is selected
-        * nr_diff == 3: only tets are returned where at least 2 neighbors 
-                        have the same label; the most frequent neighbor label is
-                        returned
-        * nr_diff == 2: only tets are returned where the two neighbors 
-                        have the same label
-    '''
-    adj_labels = tag[adj_tets]
-    adj_labels[adj_tets == -1] = -1
-    adj_diff = adj_labels - tag.reshape((len(tag),1)) != 0
-    
-    idx_elm = np.where(np.sum(adj_diff, axis=1) == nr_diff)[0]
-    adj_labels = adj_labels[idx_elm]
-    adj_labels = adj_labels[adj_diff[idx_elm]].reshape((-1,nr_diff))
-    
-    if nr_diff == 4:
-        new_tag = scipy.stats.mode(adj_labels, axis=1)[0].flatten()
-    elif nr_diff == 3:
-        new_tag, n_occ = scipy.stats.mode(adj_labels, axis=1)
-        # ensure that at least 2 neighbors have the same label
-        idx_relabel = (n_occ > 1).flatten() 
-        idx_elm = idx_elm[idx_relabel]
-        new_tag = new_tag[idx_relabel].flatten()
-    elif nr_diff == 2:
-        # ensure that the two neighbors have the same label
-        idx_relabel = np.diff(adj_labels).flatten() == 0
-        idx_elm = idx_elm[idx_relabel]
-        new_tag = adj_labels[idx_relabel,0]
-    else:
-        raise ValueError('nr_diff has to be 2,3 or 4')
-                
-    if return_diffmat:
-        return idx_elm, new_tag, adj_diff
-    return idx_elm, new_tag
-
-
-def _get_test_nodes(faces, tet_faces, adj_tets, idx_surface_tri, face_node_diff, 
-                    nneighb, node_coord, tag, node_number_list, fast_track=False):
-    ''' returns indices of the to-be-tested surface nodes that might potentially
-        be a spike
-
-        Parameters
-        ----------
-        faces: 
-            n_facesx3 ndarray of triangle nodes
-        tet_faces:
-            n_tetsx4 ndarray of tet faces (indices into the faces array)
-        adj_tets: 
-            n_tetx4 ndarray of tet neighbors (-1 in case of "air")
-        idx_surface_tri: 
-            ndarray of surface triangles (indices into the faces array)
-        face_node_diff: 
-            nr_nodesx1 ndarray indicating difference between number of surface 
-            faces connected to a node and number of neigbhor surface nodes
-        nneighb:
-            nr_nodesx1 ndarray indicating number of neigbhor surface nodes   
-        node_coord: 
-            n_nodesx3 ndarray of node positions
-        tag: 
-            n_tetx1 ndarray of tet labels
-        node_number_list:
-                n_tetx4 ndarray of node indices
-        fast_track: bool (standard: False)
-                when set to True, only nodes connected to three different 
-                regions are detected as putative spike nodes. This leads
-                to far less nodes that need to be tested, making the next
-                steps faster. However, spikes, e.g. in GM sulci will then
-                not be detected.
-        
-        Returns
-        -------
-        idx_test_nodes :
-            ndarray of selected candidate nodes
-            
-        Notes
-        -------
-        * uses heuristics to lower the number of candidate nodes
-          while not loosing too many real spike nodes
-        * required as _get_spikes_from_conn_matrix is rather slow
-    '''
-    idx_test_nodes = np.zeros(len(nneighb), dtype=bool)
-    
-    if not fast_track:
-        # get nodes belonging to tets with 3 different neighbors
-        idx_elm, _, adj_diff = _get_elm_and_new_tag(tag, adj_tets, 3, return_diffmat = True)
-        # get the node that is shared by the three tet faces facing the different neighbor tets
-        faces_elm = tet_faces[idx_elm]
-        faces_elm = faces_elm[adj_diff[idx_elm]].reshape((-1,3))
-        idx_node = scipy.stats.mode(faces[faces_elm].reshape((-1,9)), axis=1)[0]
-        if len(idx_node) > 0:
-            idx_test_nodes[idx_node] = True
-        
-        # get nodes belonging to tets with 2 different neighbors
-        idx_elm = _get_elm_and_new_tag(tag, adj_tets, 2)[0]
-        # get the 2 nodes that are shared by the two tet faces facing the different neighbor tets
-        faces_elm = tet_faces[idx_elm]
-        faces_elm = faces_elm[adj_diff[idx_elm]].reshape((-1,2))
-        idx_node = np.sort(faces[faces_elm].reshape((-1,6)))
-        idx_node = idx_node[:,:5][np.diff(idx_node) == 0]
-        if len(idx_node) > 0:
-            idx_test_nodes[idx_node] = True
-        
-        # the above steps are quite liberal and add too many nodes
-        # therefore, exclude nodes with too low surface curvature
-        # even though a few true spikes can get lost
-        m_surf = mesh_io.Msh()
-        m_surf.nodes.node_coord = node_coord
-        m_surf.elm.add_triangles(faces[idx_surface_tri,:]+1, 
-                                  np.ones(len(idx_surface_tri),dtype=int))
-        nd = m_surf.gaussian_curvature()
-        nd.value = np.abs(nd.value)
-        idx_test_nodes *= nd.value > 0.1
-    
-    # add nodes that belong to tets of three different regions
-    C = scipy.sparse.lil_matrix((len(nneighb), np.max(tag)+2), dtype=bool)
-    for i in range(4):
-        C[node_number_list[:,i]-1, tag] = True
-    C[:,-1] = False # do not count tags of air tets
-    n_node_tags = np.asarray( C.sum(axis=1) ).reshape(-1)
-    idx_test_nodes += n_node_tags == 3       
-    
-    # a spike node needs at least 6 neighbor nodes
-    idx_test_nodes *= nneighb > 5
-    # exclude more complex surface geometries (e.g. T-junctions)
-    idx_test_nodes *= face_node_diff == 0 
-    # exclude nodes connected to outer faces
-    idx = tet_faces[adj_tets == -1]
-    idx = np.unique(faces[idx])    
-    idx_test_nodes[idx] = False
-
-    return idx_test_nodes
-
-
-def _get_spikes_from_conn_matrix(conn_nodes, idx_test_nodes, nneighb):
-    ''' test which nodes in idx_test_nodes are spike nodes
-            
-        Parameters
-        ----------
-        conn_nodes: boolean csc sparse matrix (nr_nodes x nr_nodes)
-            node connectivity matrix
-        idx_test_nodes: ndarray
-            indices of candidate nodes taht should be tested
-        nneighb: nr_nodesx1 ndarray
-            number of neighbor surface nodes
-        
-        Returns
-        -------
-        ndarray of spike node indices
-        
-        Notes
-        ------
-        * nodes belonging to more complex surface configurations 
-         (i.e. face_node_diff > 0) must not be candidate nodes
-    '''
-    # restrict connectivty matrix to nodes on surfaces 
-    # and being test nodes or neighbors of test nodes
-    # to gain some speed up
-    
-    def _get_spikes(conn_nodes, idx_test_nodes, nneighb):
-        idx_surface_nodes = nneighb != 0 
-        idx_surface_nodes *= conn_nodes.dot(idx_test_nodes)
-        idx_surface_nodes += idx_test_nodes
-        conn_nodes = conn_nodes[:,idx_surface_nodes][idx_surface_nodes]
-        
-        map_nodes_new_old=np.where(idx_surface_nodes)[0]
-        map_nodes_old_new=-1*np.ones(len(nneighb), dtype=int)
-        map_nodes_old_new[idx_surface_nodes] = np.arange(np.sum(idx_surface_nodes))
-        
-        idx_test_nodes = map_nodes_old_new[idx_test_nodes]
-        idx_spike_nodes = np.zeros_like(idx_test_nodes,dtype=bool)
-        
-        # loop over all test nodes and test whether their neighbors 
-        # are all connected to each other
-        for (node, k) in zip(idx_test_nodes, range(len(idx_test_nodes))):
-            idx = conn_nodes[:,node].nonzero()[0]
-            c=conn_nodes[:,idx][idx]
-            
-            # try to resolve topologies where some nodes have 
-            # more than 2 neighbors
-            nnz=c.getnnz(axis=0)
-            while np.any(nnz > 2):
-                idx_2 = nnz==2
-                # 1) select nodes with more than 2 neighbors and which have 
-                # at least two neighboring nodes with excatly 2 neighbors
-                idx_two2neighb = np.where( ( c.astype(int).dot(idx_2)>1 ) * ~idx_2 )[0]
-                idx_not2 = np.where(~idx_2)[0]
-                # 2) remove the connection(s) between these nodes and 
-                # other nodes with more than two neighboars
-                if len(idx_two2neighb)>0:
-                    ix, iy = np.meshgrid(idx_two2neighb, idx_not2)
-                    ix = ix.ravel()
-                    iy = iy.ravel()
-                    
-                    idx_set = np.ravel(c[ix,iy])
-                    c[ix[idx_set],iy[idx_set]]=False
-                    
-                    idx_set = np.ravel(c[iy,ix])
-                    c[iy[idx_set],ix[idx_set]]=False
-                    
-                    c.eliminate_zeros()
-                else:
-                    break
-                nnz=c.getnnz(axis=0)            
-            
-            # test whether all nodes are connected to the first node
-            a=c.getcol(0)
-            nnodes = a.shape[0]
-            for i in range(int(nnodes/2)-1):
-                a += c.dot(a)
-            idx_spike_nodes[k] = nnodes != a.nnz
-        
-        return map_nodes_new_old[idx_test_nodes[idx_spike_nodes]]
-
-    # iterate over smaller smaller chunks
-    # to speeds up slicing of sparse matrix
-    idx_test_nodes = np.where(idx_test_nodes)[0]
-    start_idx = np.arange(0, len(idx_test_nodes), 2500)
-    stop_idx  = np.append(start_idx[1:]-1, len(idx_test_nodes)-1)
-    idx_spike_nodes = np.array([],dtype=int)
-    idx_hlp = np.zeros(len(nneighb),dtype = bool)
-    
-    for i, j in zip(start_idx, stop_idx):
-        idx_hlp[:] = False
-        idx_hlp[idx_test_nodes[i:j+1]] = True
-        idx_spike_nodes = np.append(idx_spike_nodes, 
-                                    _get_spikes(conn_nodes, idx_hlp, nneighb))
-    
-    return idx_spike_nodes
-    
-
-def _get_new_tag_for_spikes(idx_spike_nodes, adj_tets, elm, tag, node_nr):
-    ''' resolve spike by relabeling some of the tetrahedra connected
-        to a spike node.
-        
-        The tetrahedra connected to a spike node are sorted into 
-        groups of connected tetrahedra (connected by sharing faces 
-        and having the same label). The smallest group is then relabelled
-        to the label of the immediate neighbor group (i.e. sharing faces with
-        the spike group)
-    
-        Parameters
-        ----------
-        idx_spike_nodes : ndarray
-            indices of the spike nodes
-        adj_tets: 
-            n_tetx4 ndarray of tet neighbors (-1 in case of "air")
-        elm:
-            n_tetx4 ndarray of node indices
-        tag: 
-            n_tetx1 ndarray of tet labels
-        nr_nodes: 
-            total number of nodes 
-    
-        Returns
-        -------
-        tag:
-            updated n_tetx1 ndarray of tet labels
-        spike_data: list of tuples of the form
-            (idx_spikenode (1-based), idx_spike_tets, tag_old, tag_new)
-            
-        Notes
-        ------
-        * elm must contain only tetrahedra
-    '''
-    # restrict to tets neighboring spike nodes
-    # for speed up
-    idx = np.zeros(node_nr,dtype=bool)
-    idx[idx_spike_nodes] = True
-    elm = np.copy(elm)-1
-    
-    map_new_old = np.where(np.any(idx[elm],axis=1))[0]
-    map_old_new=-1*np.ones(len(elm), dtype=int)
-    map_old_new[map_new_old] = np.arange(len(map_new_old))
-    
-    elm = elm[map_new_old]
-    tag_spk = tag[map_new_old]
-    adj_tets_spk = map_old_new[adj_tets[map_new_old]]
-    
-    tag_buff = -1*np.ones_like(tag_spk)
-    idx_spike_tets = np.empty(0,dtype=int)
-    spike_data = []
-    for idx_node in idx_spike_nodes:
-        idx_all_tets = np.where(np.any(elm == idx_node,axis=1))[0]
-        idx_tets = np.copy(idx_all_tets)
-            
-        len_idx_spike_tets = 1000000 # initialze with some large number
-        while len(idx_tets) > 0:
-            idx_group = [idx_tets[0]]
-            tag_group = tag_spk[idx_group[0]]
-            len_idx_group = 0
-            while len(idx_group) > len_idx_group:
-                len_idx_group = len(idx_group)
-                idx_group = np.append(idx_group, adj_tets_spk[idx_group].flatten())
-                idx_group = idx_group[ (idx_group != -1)*(tag_spk[idx_group] == tag_group) ]
-                idx_group = np.intersect1d(idx_group,idx_tets)
-            if len_idx_group < len_idx_spike_tets:
-                idx_spike_tets = idx_group
-                len_idx_spike_tets = len_idx_group
-            idx_tets = np.setdiff1d(idx_tets,idx_group)
-        
-        idx_neigh = np.intersect1d(adj_tets_spk[idx_spike_tets], idx_all_tets)
-        idx_neigh = np.setdiff1d(idx_neigh, idx_spike_tets)
-        tag_neigh = tag_spk[idx_neigh]
-        if np.any(np.diff(tag_neigh)):
-            logger.warning('ambiguous new tag for node ' + str(idx_node))
-        tag_buff[idx_spike_tets] = tag_neigh[0]
-        
-        spike_data.append((idx_node+1, map_new_old[idx_spike_tets], 
-                           tag_spk[idx_spike_tets[0]], tag_neigh[0]))
-
-    new_tag = -1*np.ones_like(tag)
-    new_tag[map_new_old] = tag_buff
-    tag = np.copy(tag)
-    tag[new_tag != -1] = new_tag[new_tag != -1]
-    return tag, spike_data
-
-
-def _get_candidates_for_splitting(sp_dat, node_number_list, idx_surf_nodes):
-    """
-    Determines all spikes that might be suited for splitting. The basic idea is
-    that a spike can be split if there is a second node to which all tets of the 
-    spike are also connected. Then, the spike can be split by adding a new node
-    in the middle of the line between the orignal spike node and the second node.
-    
-    Parameters
-    ----------
-    sp_dat : list of tuples of the form
-        (idx_spikenode (1-based), idx_spike_tets, tag_old, tag_new)
-    node_number_list :
-        n_tetx4 ndarray of node indices
-    idx_surf_nodes : boolean ndarray
-        True for nodes at region boundaries
-
-    Returns
-    -------
-    splittest : list of tuples of the form
-        (idx_spikenode (1-based), idx_2nd_node, tag_old, tag_new)
-    sp2_spike_tets : nx2 ndarray
-        tet indices of spikes having 2 tets
-        (see _combine_small_spikes for further information)
-    sp2_unique_nodes : nx1 ndarray
-        indices of the spike nodes for the spikes with 2 tets
-
-    """
-    splittest = []
-    sp2_spike_tets = np.empty((0,2),dtype='int32')
-    sp2_unique_nodes = np.empty((0,2),dtype='int32')
-    
-    for sp in sp_dat:
-        idx_sp_node = sp[0]
-        idx_sp_tets = sp[1]
-        old_tag = sp[2]
-        new_tag = sp[3]
-        
-        if len(idx_sp_tets)<2:
-            logger.info(' _get_candidates_for_splitting: spike with one tetrahedron should not occur at this stage')
-            
-        elif len(idx_sp_tets)==2:
-            un, cn = np.unique(node_number_list[idx_sp_tets], return_counts=True)
-            idx = np.where(cn == 1)[0]
-            if len(idx) == 2:
-                sp2_unique_nodes = np.append(sp2_unique_nodes, un[idx].reshape((1,2)), axis=0)
-                sp2_spike_tets = np.append(sp2_spike_tets, idx_sp_tets.reshape((1,2)), axis=0)
-            else:
-                logger.info(' _get_candidates_for_splitting: weird spike with two tets')
-        else:
-            # try to find a 2nd node to which all tets of the spike are also connected
-            un, cn = np.unique(node_number_list[idx_sp_tets], return_counts=True)
-            idx = np.where((un != idx_sp_node) * (cn == len(idx_sp_tets)))[0]
-            if len(idx) == 0:
-                # if not all tets of the spike are connected to a 2nd node,
-                # try to pick one non-surface node as 2nd node
-                idx2 = np.where(~idx_surf_nodes[un-1])[0]
-                if len(idx2) == 1:
-                    splittest.append((idx_sp_node, un[idx2[0]], old_tag, new_tag))
-                    # Note: all tets of the spike that are not connected to the 
-                    # 2nd node will not be tested and automatically get the standard new tag
-            elif len(idx) == 1:
-                splittest.append((idx_sp_node, un[idx[0]], old_tag, new_tag))
-            else:
-                logger.info(' _get_candidates_for_splitting: weird spike with two fully connected 2nd nodes')
-            
-    return splittest, sp2_spike_tets, sp2_unique_nodes
-
-
-def _select_splits_from_candidates(splittest, node_number_list, node_coord, tag_org):
-    """
-    Determines the spikes that will be split from the candidates.
-    The spikes have to fulfill two criteria:
-        * All tets connected to both the spike node and the 2nd node have to 
-          have the same tag.
-        * When projected on the line between the spike node and the 2nd node,
-          all other nodes of these tets have to fall approx. in the middle of
-          the line.
-
-    Parameters
-    ----------
-    splittest : list of tuples of the form
-        (idx_spikenode (1-based), idx_2nd_node, tag_old, tag_new)
-    node_number_list :
-        n_tetx4 ndarray of node indices
-    node_coord :
-        n_nodesx3 ndarray of node positions.
-    tag_org : 
-        n_tetx1 ndarray of tet labels BEFORE any spike removal
-
-    Returns
-    -------
-    splitlist : list of tuples of the form
-        (idx_spikenode (1-based), idx_2nd_node, tag_old, tag_new)
-
-    """
-    splitlist = []
-    for sp in splittest:
-        idx_n1 = sp[0]
-        idx_n2 = sp[1]
-        idx_orgtets = np.where( np.any(node_number_list == idx_n1,axis=1) * 
-                                np.any(node_number_list == idx_n2,axis=1) )[0]
-        if len(idx_orgtets) == 0:
-            raise ValueError("The two nodes are not connected!")
-            
-        if np.max(tag_org[idx_orgtets]) != np.min(tag_org[idx_orgtets]):
-            # this can happen when the 2nd node is part of the "ring" of surface nodes connected to the first node
-            continue
-            
-        un = np.unique(node_number_list[idx_orgtets])
-        idx_others = un[(un != idx_n1) * (un != idx_n2)]
-        
-        v1 = node_coord[idx_n1-1,:] - node_coord[idx_n2-1,:]
-        v2 = node_coord[idx_n1-1,:] - node_coord[idx_others-1,:]
-        norm_v1 = np.linalg.norm(v1)
-        norm_v2 = np.linalg.norm(v2,axis=1)
-        cosalpha = np.sum(v1*v2, axis=1)/(norm_v1*norm_v2)
-        
-        if np.all(np.abs(cosalpha-0.5) < 0.3): # 0.3 is a magic number determined during initial testing
-            splitlist.append(sp)
-        
-    return splitlist
-
-
-def _combine_small_spikes(sp2_unique_nodes, sp2_spike_tets, adj_tets,
-                          node_number_list, tag_org, nr_nodes):
-    """
-    At thin interfaces, two spikes with each 2 tets can be directly next to each other.
-    The function combines them to a common spike with 4 tets and returns them as list 
-    of spikes for splitting.
-
-    Parameters
-    ----------
-    sp2_unique_nodes : nx2 ndarray
-        tet indices of spikes having 2 tets
-    sp2_spike_tets : nx1 ndarray
-        indices of the spike nodes for the spikes with 2 tets
-    adj_tets :
-        n_tetx4 ndarray of tet neighbors (-1 in case of "air")
-    node_number_list :
-        n_tetx4 ndarray of node indices
-    tag_org : TYPE
-        DESCRIPTION.
-    nr_nodes :
-        total number of nodes 
-
-    Returns
-    -------
-    splitlist : list of tuples of the form
-        (idx_spikenode (1-based), idx_2nd_node, tag_old, tag_new)
-
-    """
-    sp2_unique_nodes = np.sort(np.copy(sp2_unique_nodes), axis=1)
-    un, cn = np.unique(sp2_unique_nodes, axis=0, return_counts = True)
-    un = un[cn>1]
-    
-    splitlist = []
-    for i in un:
-        idx_spikes = np.where(np.all(i == sp2_unique_nodes,axis=1))[0]
-        un2, cn2 = np.unique(node_number_list[sp2_spike_tets[idx_spikes]], return_counts=True)
-        idx_sp_nodes = un2[cn2 == 4]
-        
-        if len(idx_sp_nodes) == 2:        
-            # get the correct tags and append to splitlist
-            _, sp_dat_hlp = _get_new_tag_for_spikes(idx_sp_nodes-1, adj_tets, node_number_list,
-                                                    tag_org, nr_nodes)
-            splitlist.append((idx_sp_nodes[0], idx_sp_nodes[1], sp_dat_hlp[1][3], sp_dat_hlp[0][3]))
-    
-    return splitlist
-
-
-def _split_spikes(m, splitlist):
-    """
-    Splits the spikes in the splitlist and updates the tags
-    (works in place on the supplied mesh)
-
-    Parameters
-    ----------
-    m :
-        mesh of meshio.Msh() type
-    splitlist : list of tuples of the form
-        (idx_spikenode (1-based), idx_2nd_node, tag_old, tag_new)
-
-    Returns
-    -------
-    idx_splittets :
-        indices of the split tets (for visualization and debugging)
-
-    """
-    idx_splittets = np.empty((0),dtype='int32')
-    for sp in splitlist:
-        idx_n1 = sp[0]
-        idx_n2 = sp[1]
-        old_tag = sp[2]
-        new_tag = sp[3]
-        
-        idx_tets1, idx_tets2 = m.split_tets_along_line(idx_n1,idx_n2,return_tetindices = True)
-        m.elm.tag1[idx_tets1-1] = new_tag
-        m.elm.tag1[idx_tets2-1] = old_tag
-        
-        idx_splittets=np.append(idx_splittets,idx_tets1)
-        idx_splittets=np.append(idx_splittets,idx_tets2)
-
-    m.elm.tag2[:] =  m.elm.tag1
-    return idx_splittets
-
-
-def update_tag_from_label_img(m, adj_tets, vol, affine, label_GM=None, label_CSF=None):
-    ''' relables tags when:
-            * tetrahedron more likely belongs to another label, based on the label image
-            * tetrahdron has more than one face to a neighbor with different label
-
-        Parameters
-        ----------
-        m: 
-            mesh of meshio.Msh() type
-        adj_tets: 
-            n_tetx4 ndarray of tet neighbors (-1 in case of "air")
-        vol : 3d ndarray
-            label image
-        affine : 4x4 ndarray
-            affine transformation from voxel indices to world mm coordinates
-        label_GM : int, optional
-            label used for GM tets. The default is None.
-        label_CSF : int, optional
-            label used for CSF tets. The default is None.
-            
-        Returns
-        -------
-        m:
-            mesh with updated m.elm.tag1 and m.elm.tag2
-        
-        Notes
-        ------
-        * The mesh must contain only tetrahedra
-        * done repeatedly until no tets are relabeled anymore (max 20 times)
-        * when labels for GM and CSF are given, CSF is not relabled to GM (avoids 
-          a few GM spikes)
-        * updates tag1 and tag2 of m.elm
-    '''
-    
-    # get most likely tag for each tet from label image
-    best_tag = np.zeros_like(m.elm.tag1)
-    best_tag_p = np.zeros_like(m.elm.tag1, dtype = np.float32)
-    for i in np.unique(m.elm.tag1):
-         ed = mesh_io.ElementData.from_data_grid(m, (vol[:]==i).astype(np.float32), 
-                                                 affine, '', order=1)        
-         idx = ed.value > best_tag_p
-         best_tag[idx] = i
-         best_tag_p[idx] = ed.value[idx]
-    
-    # relabel tets having more than one neighbor with different label
-    def get_nr_diff_tag(tag, adj_tets):
-        adj_labels = tag[adj_tets]
-        adj_labels[adj_tets == -1] = -1
-        adj_diff = adj_labels - m.elm.tag1.reshape((len(tag),1)) != 0
-        return np.sum(adj_diff, axis=1)
-    
-    m.elm.tag2 = np.copy(m.elm.tag1)
-    for i in range(20):
-        nr_diff_pre = get_nr_diff_tag(m.elm.tag1, adj_tets)
-        idx_relabel = (nr_diff_pre > 1)*(best_tag != m.elm.tag1)
-        if label_GM is not None:
-            idx_relabel[(m.elm.tag1 == label_CSF)*(best_tag == label_GM)] = False
-        m.elm.tag1[idx_relabel] = best_tag[idx_relabel]
-        
-        # undo relabeling for tets that got more "spiky"
-        nr_diff_post = get_nr_diff_tag(m.elm.tag1, adj_tets)
-        diff_pre_post = nr_diff_pre - nr_diff_post
-        idx_undo = idx_relabel*(diff_pre_post<0)
-        m.elm.tag1[idx_undo] = m.elm.tag2[idx_undo]
-        if (np.sum(idx_relabel) == np.sum(idx_undo)):
-            break
-            
-    idx_relabel = m.elm.tag1 == 0 # set back tets relabled to 0 to their original label
-    m.elm.tag1[idx_relabel] = m.elm.tag2[idx_relabel]
-    logger.info('   Relabled ' + str(np.sum(m.elm.tag1 != m.elm.tag2)) + ' tets')
-    m.elm.tag2[:] = m.elm.tag1
-    return m
-
-
-def update_tag_from_tet_neighbors(m, faces, tet_faces, adj_tets, nr_iter = 12):
-    ''' relables tetrahedra when they are surrounded by
-            * 4 neighbors all having a different label
-            * at least 3 neighbors with a different label, whereby 2 of these
-              3 neighbors need to share the same label (e.g. a tet with label 2
-              surrounded by 2, 3, 4, 4 is relabeled to 4)
-            * at least 2 neighbors with a different label, whereby these 2
-              neighbors need to have the same label and a simple surface
-              analysis indicates a surface defect
-        
-        this is done iteratively (standard: 12 times), whereby (most) tetrahedra 
-        that get repeatedly relabled are blocked from further relabeling; 
-        full convergence is not guaranteed
-            
-        Parameters
-        ----------
-        m: 
-            mesh of meshio.Msh() type
-        faces: 
-            n_facesx3 ndarray of triangle nodes
-        tet_faces:
-            n_tetsx4 ndarray of tet faces (indices into the faces array)
-        adj_tets: 
-            n_tetx4 ndarray of tet neighbors (-1 in case of "air")
-        nr_iter: int, optional
-            number of iteratins. The default is 10.
-            
-        Returns
-        -------
-        m:
-            mesh with updated m.elm.tag1 and m.elm.tag2
-        
-        Notes
-        ------
-        * The mesh must contain only tetrahedra
-        * updates tag1 and tag2 of m.elm        
-    '''
-    tag = np.copy(m.elm.tag1) 
-    tag_buffer = np.copy(m.elm.tag1)
-    relabeling_allowed = np.ones_like(m.elm.tag1, dtype = bool)
-    just_relabelled = np.zeros_like(m.elm.tag1, dtype = bool)
-    for i in range(nr_iter):
-        just_relabelled[:] = False
-        
-        # relabel tets with 4 and 3 different neighbors
-        for k in (4,3):
-            idx_elm, new_tag = _get_elm_and_new_tag(tag, adj_tets, k)
-            tag[idx_elm] = new_tag
-            just_relabelled[idx_elm] = True
-            
-        # relabel tets with 2 different neighbors
-        idx_elm, new_tag, adj_diff = _get_elm_and_new_tag(tag, adj_tets, 2, return_diffmat = True)
-        # exclude tets at outer surface and ensure that tets can still be relabeled
-        idx = new_tag > -1
-        idx *= np.in1d( idx_elm, np.where(relabeling_allowed)[0] )
-        idx_elm = idx_elm[idx]
-        new_tag = new_tag[idx]
-        # get the 2 nodes that are shared by the two tet faces facing the 
-        # different neighbor tets 
-        faces_elm = tet_faces[idx_elm]
-        faces_elm = faces_elm[adj_diff[idx_elm]].reshape((-1,2))
-        facenodes_elm = np.sort(faces[faces_elm].reshape((-1,6)))
-        facenodes_elm = facenodes_elm[:,:5][np.diff(facenodes_elm) == 0].reshape((-1,2))
-        # test whether these nodes are part of a surface defect
-        # (note: get_elm_and_new_tag ensure only tets with diff neighbors that 
-        #  have the same label --> face_node_diff reveals defect, not T-junction)
-        idx_surface_tri, face_node_diff = _get_surfaces(faces, tet_faces, adj_tets, tag, m.nodes.nr)[:2]
-        idx = np.max(face_node_diff[facenodes_elm],axis=1)>0 # face_node_diff > 0 indicates a surface defect
-        idx_elm = idx_elm[idx]
-        new_tag = new_tag[idx]
-        tag[idx_elm] = new_tag
-    
-        if i > 2:
-            # stop flip-flopping between the orginal and a second label
-            idx = (tag == m.elm.tag1) * (tag != tag_buffer)
-            relabeling_allowed[idx] = False
-            # prevent that relabeling tets with two faces converts them to back to tets with 3 or 4 faces
-            idx = (tag == tag_buffer) * just_relabelled
-            relabeling_allowed[idx] = False
-        logger.info('     It. ' + str(i) + ': relabled ' + str(np.sum(tag_buffer != tag)) + ' tets')
-        tag_buffer[:] = tag
-    
-    logger.info('   Relabeled ' + str(np.sum(m.elm.tag1 != tag)) + ' tets')    
-    m.elm.tag1 = tag
-    m.elm.tag2[:] = m.elm.tag1
-    return m     
-
-
-def update_tag_from_surface(m, faces, tet_faces, adj_tets, do_splits = False,
-                            fast_track = False):
-    ''' relables tetrahedra when they are part of a localized spike
-        as detected by analysis of the surface topology
-    
-        Parameters
-        ----------
-        m: 
-            mesh of meshio.Msh() type
-        faces: 
-            n_facesx3 ndarray of triangle nodes
-        tet_faces:
-            n_tetsx4 ndarray of tet faces (indices into the faces array)
-        adj_tets: 
-            n_tetx4 ndarray of tet neighbors (-1 in case of "air")
-        do_splits: bool 
-            whether to split spikes that reach deep into two regions
-            (standard: False)
-        fast_track: bool
-            whether to test only nodes connected to three different regions. 
-            This leads to far less nodes that need to be tested. However, 
-            spikes, e.g. in GM sulci will then not be removed.
-            (standard: False)
-            
-        Returns
-        -------
-        m:
-            mesh with updated m.elm.tag1 and m.elm.tag2
-        
-        Notes
-        ------
-        * The mesh must contain only tetrahedra
-        * updates tag1 and tag2 of m.elm
-        * for do_splits=True: variables faces, tet_faces, adj_tets will
-          be outdated after the call, as the function adds new tetrahedra
-    '''
-    DEBUG=False
-    # reconstruct surface, get node-connectivity matrix
-    idx_surface_tri, face_node_diff, nneighb, conn_nodes = _get_surfaces(faces, tet_faces, adj_tets, 
-                                                                         m.elm.tag1, m.nodes.nr)
-    
-    # get to-be-tested surface nodes (uses heuristics to lower the number of candidate nodes)
-    idx_test_nodes = _get_test_nodes(faces, tet_faces, adj_tets, idx_surface_tri, face_node_diff,
-                                     nneighb, m.nodes[:], m.elm.tag1, m.elm.node_number_list,
-                                     fast_track = fast_track)
-    
-    # detect spikes by analysis of surface topology around each test node
-    logger.info('     Testing '+ str(np.sum(idx_test_nodes)) + ' nodes (matrix: '
-            + str(conn_nodes.shape) + ', ' + str(conn_nodes.nnz) + ' entries)')
-    idx_spike_nodes = _get_spikes_from_conn_matrix(conn_nodes, idx_test_nodes, nneighb)
-    
-    # set new tag for spike nodes
-    tag_buff = m.elm.tag1
-    m.elm.tag1, sp_dat = _get_new_tag_for_spikes(idx_spike_nodes, adj_tets, m.elm[:],
-                                                 m.elm.tag1, m.nodes.nr)
-    logger.info('   Relabled ' + str(np.sum(m.elm.tag1 != m.elm.tag2)) + ' tets')
-    m.elm.tag2[:] = m.elm.tag1
-    
-    if do_splits:
-        # split spikes that reach deep into two regions        
-        #   step 1: determine candidate spikes that might be suited for splitting
-        idx_surf_nodes = conn_nodes.getnnz(axis=0)>0
-        splittest, sp2_tets, sp2_uniquenodes = _get_candidates_for_splitting(sp_dat, m.elm.node_number_list, 
-                                                                             idx_surf_nodes)
-        #   step 2: determine the spikes that will be split from the candidates
-        splitlist = _select_splits_from_candidates(splittest, m.elm.node_number_list, 
-                                                   m.nodes.node_coord, tag_buff)
-        
-        #   step 3: at thin interfaces, two spikes with each 2 tets can be directly next
-        #   to each other --> combine to a common spike with 4 tets that will be split
-        splitlist += _combine_small_spikes(sp2_uniquenodes, sp2_tets, adj_tets, 
-                                           m.elm.node_number_list, tag_buff, m.nodes.nr)
-        
-        #   step 4: split (updates the mesh in place)
-        n_tet_pre = m.elm.nr
-        idx_splittets = _split_spikes(m, splitlist)
-        logger.info('   Split ' + str(m.elm.nr - n_tet_pre) + ' tets')
-        m.elm.tag2 = m.elm.tag1.copy()
-        
-        if DEBUG:
-            ed=np.zeros_like(m.elm.tag1)
-            ed[idx_splittets-1] = 1
-            ed=mesh_io.ElementData(ed)
-            m.add_element_field(ed,'splittets')
-        
-    return m
-
-
-def _remove_spikes(m, label_img, affine, label_GM = 2, label_CSF = 3):
-    """
-    wrapper function around the three spike removal steps
-
-    Parameters
-    ----------
-    m : simnibs.Msh
-        mesh from cgal, has to be without surfaces!
-    label_img: 3D np.ndarray in uint8 format
-        Labeled image from segmentation
-    affine: 4x4 np.ndarray
-        Affine transformation from voxel coordinates to world coordinates
-    label_GM : int, optional
-        label for GM volume. The default is 2.
-    label_CSF : int, optional
-        label for CSF volume. The default is 3.
-
-    Returns
-    -------
-    msh: simnibs.Msh
-        Mesh structure
-
-    """
-    logger.info('Removing Spikes')
-    logger.info(' Step 1: Update tags from label image')
-    faces, tet_faces, adj_tets = m.elm._get_tet_faces_and_adjacent_tets()
-    tag_buff = m.elm.tag1.copy()
-    m = update_tag_from_label_img(m, adj_tets, label_img, affine, 
-                                  label_GM = label_GM, label_CSF = label_CSF)
-    
-    logger.info(' Step 2: Update tags from tet neighbors')
-    m = update_tag_from_tet_neighbors(m, faces, tet_faces, adj_tets)
-    
-    logger.info(' Step 3: Resolve remaining localized spikes ')
-    m = update_tag_from_surface(m, faces, tet_faces, adj_tets, do_splits = True)
-            
-    logger.info('Done Removing Spikes: Total number of relabled tets: ' +
-                str(np.sum(m.elm.tag1[:len(tag_buff)] != tag_buff)) +
-                '; Number of split tets: ' + str(len(m.elm.tag1) - len(tag_buff)))
-    
-    # remove "air" tetrahedra with label -1 and corresponding nodes
-    idx_keep = np.where(m.elm.tag1 != -1)[0] + 1
-    m = m.crop_mesh(elements = idx_keep)
-    
-    return m
-
-
-def _fix_labels(m, label_img):
-    ''' Assign the right labels to the mesh as CGAL modifies them '''
-    indices_seg, label_counts = np.unique(label_img, return_counts=True)
-    indices_seg = indices_seg[1:]
-    label_counts = label_counts[1:]
-    indices_cgal = np.unique(m.elm.tag1)
-    n_dropped = len(indices_seg)-len(indices_cgal)
-    if n_dropped:    
-        idx_keep = np.argsort(label_counts)[::-1]
-        idx_keep = idx_keep[:-n_dropped]
-        indices_seg = np.sort(indices_seg[idx_keep])
-        logger.warn('{} small region(s) dropped during meshing. Check label numbers in mesh!'.format(n_dropped))
-    new_tags = np.copy(m.elm.tag1)
-    for i, t in enumerate(indices_seg):
-        new_tags[m.elm.tag1 == i+1] = t
-    m.elm.tag1 = new_tags
-    m.elm.tag2 = new_tags.copy()
-    return m
-
-
-def _relabel_microtets(m, el_max = 0.0001):
-    """ CGAL can create spurious groups of microscopic tetrahedra
-    at region boundaries. In order to get mmg to fix them, they are
-    relabled to the most common tag in each group. By that, the 
-    boundary is moved away and mmg will resolve them even
-    when -nosurf is set.
-    
-    Parameters
-    ----------
-    m : simnibs.Msh
-        Mesh structure.
-    el_max : float, optional
-        maximal edge length. Tetrahedra will be relabeled
-        when all edges are shorter than el_max. 
-        The default is 0.0001.
-
-    Returns
-    -------
-    m : simnibs.Msh
-        Mesh structure.
-
-    """
-    M = m.nodes[m.elm[:]]
-    E = np.array([
-        M[:, 0] - M[:, 1],
-        M[:, 0] - M[:, 2],
-        M[:, 0] - M[:, 3],
-        M[:, 1] - M[:, 2],
-        M[:, 1] - M[:, 3],
-        M[:, 2] - M[:, 3]])
-    E = np.swapaxes(E, 0, 1)
-    # max Edge length
-    Smax = np.max(np.linalg.norm(E, axis=2), axis=1)
-
-    idx = np.argwhere(Smax<el_max).flatten()
-
-    if len(idx) == 0:
-        return m
-
-    idx_c = m.elm.connected_components(idx+1)
-
-    for i in idx_c:
-        logger.debug(f"Relabeling group of {len(i)} micro-tets")
-        m.elm.tag1[i-1] = np.argmax(np.bincount(m.elm.tag1[i-1]))
-    m.elm.tag2[:] = m.elm.tag1
-    return m
-
-
-def _run_mmg(m, mmg_noinsert=True, fn_sol=None):
-    """
-    Wrapper around mmg command line call to improve mesh quality.
-
-    Parameters
-    ----------
-    m : simnibs.Msh
-        Mesh structure.
-    mmg_noinsert : bool, optional
-        set -noinsert flag to prevent mmg from adding nodes. The default is True.
-    fn_sol : str, optional, default: None
-        Filename of .sol file containing the sizing field (created with create_sizing_field_sol_file())
-
-    Returns
-    -------
-    m : simnibs.Msh
-        Mesh structure.
-    """
-    logger.info('Improving Mesh Quality')
-    fn_tmp_in_gmsh = tempfile.NamedTemporaryFile().name + ".msh"
-    fn_tmp_in_medit = tempfile.NamedTemporaryFile().name + ".mesh"
-    fn_tmp_out = tempfile.NamedTemporaryFile().name + ".msh"
-    mesh_io.write_msh(m, fn_tmp_in_gmsh)
-    del m
-
-    # set meshio convert command
-    cmd = ["meshio", "convert", fn_tmp_in_gmsh, fn_tmp_in_medit,  # file_finder.path2bin("meshio")
-           "--input-format", "gmsh", "--output-format", "medit"]
-
-    # convert mesh from gmsh (.msh) to medit format (.mesh) for mmg
-    spawn_process(cmd, lvl=logging.DEBUG)
-
-    # set MMG command
-    if mmg_noinsert:
-        cmd = [file_finder.path2bin("mmg3d_O3"), "-v", "6", "-nosurf", "-hgrad", "-1", "-rmc", "-noinsert",
-               "-in", fn_tmp_in_medit, "-out", fn_tmp_out]
-    else:
-        if fn_sol is not None:
-            cmd = [file_finder.path2bin("mmg3d_O3"), "-v", "6", "-nosurf", "-hgrad", "-1", "-rmc",
-                   "-hsiz", "100.0", "-hmin", "1.3", "-in", fn_tmp_in_medit, "-out", fn_tmp_out, "-sol", fn_sol]
-        else:
-            cmd = [file_finder.path2bin("mmg3d_O3"), "-v", "6", "-nosurf", "-hgrad", "-1", "-rmc",
-                   "-hsiz", "100.0", "-hmin", "1.3", "-in", fn_tmp_in_medit, "-out", fn_tmp_out]
-        
-    # run MMG to improve mesh
-    spawn_process(cmd, lvl=logging.DEBUG)
-
-    # read mesh written by MMG (msh in ascii format)
-    m = mesh_io.read_msh(fn_tmp_out, skip_data=True)
-    
-    # remove tmp-files
-    try:
-        os.remove(fn_tmp_in_gmsh)
-    except:
-        logger.warning(f'Could not delete {fn_tmp_in_gmsh}')
-
-    try:
-        os.remove(fn_tmp_in_medit)
-    except:
-        logger.warning(f'Could not delete {fn_tmp_in_medit}')
-
-    try:
-        os.remove(fn_tmp_out)
-    except:
-        logger.warning(f'Could not delete {fn_tmp_out}')
-        
-    return m
-    
-
-def create_mesh(label_img, affine,
-                elem_sizes={"standard": {"range": [1, 5], "slope": 1.0}},
-                smooth_size_field = 2,
-                skin_facet_size=2.0, 
-                facet_distances={"standard": {"range": [0.1, 3], "slope": 0.5}},
-                optimize=True, remove_spikes=True, skin_tag=1005,
-                hierarchy=None, smooth_steps=5, skin_care=20, 
-<<<<<<< HEAD
-                sizing_field=None, mmg_noinsert=False, debug=False):
-=======
-                sizing_field=None, DEBUG_FN=None, num_threads=2):
->>>>>>> 8a396e72
-    """Create a mesh from a labeled image.
-
-    The maximum element sizes (CGAL facet_size and cell_size) are controlled 
-    by elem_sizes:
-        size = slope * thickness
-        size[size < range[0] = range[0]
-        size[size > range[1] = range[1]
-    where "thickness" is the local tissue thickness, 
-    "range" is the size range (label-specific if label is added to elem_sizes, 
-                                otherwise the "standard" range is used)
-    The distance (CGAL facet_distance) parameter is calcualted in a similar way.
-    This allows for the meshing to adjust sizes according to local needs.
-
-    Parameters
-    ----------
-    label_img: 3D np.ndarray in uint8 format
-        Labeled image from segmentation
-    affine: 4x4 np.ndarray
-        Affine transformation from voxel coordinates to world coordinates
-    elem_sizes: dictionary (optional)
-        Lists the relationship between thickness and elem_sizes.
-        Label-specific relationships can be added if needed, e.g. for label 2:
-            {"standard": {"range": [1, 5], "slope": 1.0},
-                    "2": {"range": [1, 2], "slope": 0.7}}
-        "range" determines the minimum and maximum values for element sizes.
-        "slope" determines relationship between thickness and element sizes.      
-        Note: Label indices are used as keys, and need to be provided as string
-        Default: {"standard": {"range": [1, 5], "slope": 1.0}}
-    smooth_size_field: int (optional)
-        Defines the size of a triangular kernel to smooth the size field. A bit
-        of smoothing helps to remove the effect of a few outliers in the 
-        thickness estimates on the size field. Set to 0 to disable.
-        The kernel size is 2*smooth_size_field+1 in voxels. Default:  2
-    skin_facet_size: float (optional)
-        Maximum size for the triangles of the outermost surface. If set to None,
-        the elements of the outermost surface will be scaled the same way as
-        the other surfaces. Default:  2.0
-    facet_distances: dictionary (optional)
-        Relationship between thickness and facet_distance. For small
-        facet_distance values, the meshing will follow the label boundaries 
-        in the original image more strictly. This also means more elements. 
-        Label-specific relationships can be added if needed.
-        "range": Minimum and maximum values for facet_distance
-        "slope": Steepness of relationship between thickness and facet_distance.
-        Default: {"standard": {"range": [0.1, 3], "slope": 0.5}}
-    optimize: bool (optional)
-        Whether to run lloyd optimization on the mesh. Default: True
-    remove_spikes: bool (optional)
-        Whether to remove spikes to create smoother meshes. Default: True
-    skin_tag: float (optional)
-        1) Restrict effects of skin_facet_size to the outer boundary of the 
-           region with label skin_tag-1000 (i.e. 5 for 1005)
-        2) Add outer surface to mesh using given tag. Set to None to disable.
-        NOTE: This surface will replace any other surface with the same tag.
-        Default: 1005
-    hierarchy: list of ints or None (optional)
-        List of surface tags that determines the order in which triangles 
-        are kept for twin pairs (for remove_twins=True). Default for hierarchy=None:
-        (1, 2, 9, 3, 4, 8, 7, 6, 10, 5)
-        i.e. WM (1) has highest priority, GM (2) comes next, etc; 
-    smooth_steps: int (optional)
-        Number of smoothing steps applied to the final mesh surfaces. Default: 5
-    skin_care: int (optional)
-        Number of addtional smoothing steps applied to the skin. Default: 20
-    sizing_field: 3D np.ndarray in float format (optional)
-        Sizing field to control the element sizes. Its shape has to be the same
-        as label_img.shape. Zeros will be replaced by values from the 
-        standard sizing field. Default: None
-<<<<<<< HEAD
-    mmg_noinsert : bool, optional, default: False
-        Set this flag to constrain the mesh improvement algorithm of MMG to not insert additional points.
-        In this way, the number of elements of the mesh is not increased. (not recommended)
-=======
-    num_threads: int (optional)
-        Number of threads used for meshing. Default: 2
->>>>>>> 8a396e72
-
-    Returns
-    -------
-    msh: simnibs.Msh
-        Mesh structure
-    """
-    if hierarchy is None:
-        hierarchy = (1, 2, 9, 3, 4, 8, 7, 6, 10, 5)        
-    if not 'standard' in elem_sizes:
-        raise ValueError('elem_sizes needs a \"standard\" entry')
-    if not 'standard' in facet_distances:
-        raise ValueError('facet_distances needs a \"standard\" entry')
-
-    # Calculate thickness
-    logger.info('Calculating tissue thickness')
-    start = time.time()
-    thickness = _calc_thickness(label_img)
-    thickness[thickness < .5] = 100 # set background thickness to some large value
-    voxel_size = get_vox_size(affine) 
-    if not np.allclose(np.diff(voxel_size), 0):
-        logger.warn('Anisotropic image, meshing may contain extra artifacts')
-    thickness *= np.average(voxel_size) # Scale thickness with voxel size
-    
-    # Define size fields and distance field
-    logger.info('Calculating sizing fields')
-    size_field = _sizing_field_from_thickness(
-        label_img, thickness, elem_sizes
-    )
-    distance_field = _sizing_field_from_thickness(
-        label_img, thickness, facet_distances
-    )
-    del thickness
-    
-    # Smooth size field a bit to reduce effect of a few outliers in the thickness
-    # map on the mesh; the outliers show up as localized small thickness values at 
-    # some of the tissue boundaries
-    if smooth_size_field:
-        size_field = size_field**(1/3) # compress high values to preserve edges a bit better
-        kernel = smooth_size_field+1-np.abs(np.arange(-smooth_size_field, 
-                                                      smooth_size_field+1, 1))
-        kernel = kernel/np.sum(kernel)
-        for i in range(3):
-            size_field = scipy.ndimage.convolve1d(size_field, kernel, axis=i, 
-                                            mode='constant', cval=0.0, origin=0)
-        size_field = size_field**3
-    
-    # Control triangle size of outer surface to ensure eletrode meshing works OK
-    if skin_facet_size is not None:      
-        boundary = (label_img > 0).astype('int8')
-        boundary = boundary-erosion(boundary,1)
-        if skin_tag is not None:
-            # keep boundary only at regions with label skin_tag-1000
-            # to save some tetrahedra
-            skin_tet_tag = skin_tag-1000
-            boundary *= (label_img == skin_tet_tag)
-            boundary = dilate(boundary,1)
-            boundary *= (label_img == skin_tet_tag)
-        else:
-            boundary = dilate(boundary,1)
-        size_field = size_field.flatten()
-        size_field[boundary.flatten()] = skin_facet_size
-        size_field = size_field.reshape(label_img.shape)
-        del boundary
-    logger.info(
-        'Time to prepare meshing: ' +
-        format_time(time.time()-start)
-    )
-    
-    # Replace values in size_field at positions where sizing_field > 0 
-    if sizing_field is not None:
-        assert sizing_field.shape == label_img.shape
-        size_field[sizing_field>0] = sizing_field[sizing_field>0]
-    
-    if debug:
-        tmp_nii = nib.Nifti1Image(size_field, affine)
-        nib.save(tmp_nii, 'size_field.nii.gz')
-        tmp_nii = nib.Nifti1Image(distance_field, affine)
-        nib.save(tmp_nii, 'distance_field.nii.gz')
-        del tmp_nii
-    
-    # Run meshing
-    logger.info('Meshing')
-    logger.info('================================')
-    logger.info('USING cell_radius_edge_ratio=2.1')
-    logger.info('================================')
-    start = time.time()
-    m = image2mesh(
-        label_img,
-        affine,
-        facet_size=size_field,
-        facet_distance=distance_field,
-        cell_size=size_field,
-        optimize=optimize,
-<<<<<<< HEAD
-        cell_radius_edge_ratio=2.1
-=======
-        num_threads=num_threads
->>>>>>> 8a396e72
-    )
-
-    del size_field, distance_field
-    logger.info(
-        'Time to mesh: ' +
-        format_time(time.time()-start)
-    )
-
-    # separate out tetrahedron (will reconstruct surfaces later)
-    start = time.time()
-    m = m.crop_mesh(elm_type=4)
-
-    # assign the right labels to the mesh as CGAL modifies them
-    m = _fix_labels(m, label_img)
-
-    # relabel groups of microscopic tets to a common tag, so that mmg fixes them
-    m = _relabel_microtets(m)
-
-    if debug:
-        mesh_io.write_msh(m, 'before_despike.msh')
-
-    # remove spikes from mesh
-    if remove_spikes:
-        m = _remove_spikes(m, label_img, affine, label_GM=2, label_CSF=3)
-
-    # keep only largest component
-    idx = m.elm.connected_components()
-    m = m.crop_mesh(elements=max(idx, key=np.size))
-
-    # reconstruct surfaces
-    logger.info('Reconstructing Surfaces')
-    m.fix_th_node_ordering()
-    m.reconstruct_unique_surface(hierarchy=hierarchy, add_outer_as=skin_tag)
-
-    # smooth surfaces
-    if smooth_steps > 0:
-        logger.info('Smoothing Mesh Surfaces')
-        m.smooth_surfaces(smooth_steps, step_size=0.3, max_gamma=10)
-
-    if skin_care > 0:
-        logger.info('Extra Skin Care')
-        m.smooth_surfaces(skin_care, step_size=0.3, tags=skin_tag, max_gamma=10)
-
-    if debug:
-        mesh_io.write_msh(m, 'before_mmg.msh')
-
-    # sizing fields can theoretically also applied by creating a NodeData field but this is currently not working.
-    # add sizing field from sizing image to mesh in a NodeData field called "sizing_field:metric" for mmg
-    # m.add_sizing_field(sizing_field=sizing_field, affine=affine)
-
-    if sizing_field is not None:
-        fn_sol = os.path.splitext(m.fn)[0] + ".sol"
-        create_sizing_field_sol_file(mesh=m,
-                                     sizing_field=sizing_field,
-                                     affine=affine,
-                                     fn_sol=os.path.splitext(m.fn)[0] + ".sol")
-    else:
-        fn_sol = None
-
-    # improve mesh quality using mmg
-    m = _run_mmg(m, mmg_noinsert, fn_sol)
-        
-    logger.info(
-        'Time to post-process mesh: ' +
-        format_time(time.time()-start)
-    )
-    return m
-
-
-def create_sizing_field_sol_file(mesh, sizing_field, affine, fn_sol=None):
-    """
-
-    Parameters
-    ----------
-    mesh : Msh
-        Head mesh the sizing field is computed for.
-    sizing_field : str or nifti image or np.ndarray
-        Filename of nifti image or nifti image of sizing field, or 3D numpy array with the same shape as
-        label_img.shape, which will be applied to the nodes.
-    affine : 4x4 ndarray
-        Array describing the affine transformation from the data grid to the mesh space.
-    fn_sol : str
-        Filename of .sol file containing the sizing field in the nodes.
-        If nothing is provided, the file will have the same name as the mesh with a .sol extension.
-    """
-    if fn_sol is None:
-        os.path.splitext(mesh.fn)[0] + ".sol"
-
-    # read sizing image
-    if type(sizing_field) is str:
-        sizing_image = nib.load(sizing_field)
-        sizing_field = sizing_image.get_fdata()
-    # if an image is passed read the sizing field data out of it
-    elif type(sizing_field) is nib.nifti1.Nifti1Image:
-        affine = sizing_field.affine
-        sizing_field = sizing_field.get_fdata()
-
-    if affine is None:
-        raise ValueError("Please provide affine for sizing field.")
-
-    # create a NodeData field containiong the sizing field with ":metric" tag for mmg
-    sizing_field_NodeData = mesh_io.NodeData.from_data_grid(mesh=mesh,
-                                                            data_grid=sizing_field,
-                                                            affine=affine,
-                                                            field_name='sizing_field:metric')
-
-    # ensure positive element sizes
-    sizing_field_NodeData.value = np.abs(sizing_field_NodeData.value)
-
-    # write .sol file with sizing field
-    with open(fn_sol, 'w') as f:
-        f.write('MeshVersionFormatted 2\n')
-        f.write('\n')
-        f.write('Dimension 3\n')
-        f.write('\n')
-        f.write('SolAtVertices\n')
-        f.write(f'{len(sizing_field_NodeData.value)}\n')
-        f.write('1 1\n')
-        np.savetxt(f, sizing_field_NodeData.value, newline="\n", fmt='%.6f')
-        f.write('\n')
-        f.write('End')
-
-# def relabel_spikes(elm, tag, with_labels, adj_labels, label_a, label_b, 
-#                    target_label, labels, nodes_label, adj_th, adj_threshold=2,
-#                    log_level=logging.DEBUG, relabel_tol=1e-6, max_iter=20,
-#                    nlist=None,maxn=None):
-#     ''' Relabels the spikes in a mesh volume, in-place
-
-#     A spike is defined as a tetrahedron in "label_a" or "label_b"
-#     which has at least one node in the other volume and
-#     at least "adj_threshold" faces adjacent to tetrahedra in
-#     "target_label".
-
-#     Parameters
-#     -----------
-#     elm: ndarray
-#        simnibs.Msh.elm[:] mesh structure
-#     tag: ndarray
-#         labels for elements (simnibs.Msh.elm.tag1)
-#     with_labels: ndarray (ntag x nelements) bool
-#         indicates if element contains each of the labels
-#     adj_labels:  ndarray int
-#         labels for adjacent elements
-#     label_a: int
-#         index for volume label with spikes
-#     label_b: int
-#         index for second volume label with spikes
-#     target_label: int
-#         index for volume label to relabel spikes to
-#     labels: ndarray int
-#         list of labels
-#     nodes_label: ndarray (ntag x nelements) int
-#         count of how many nodes in each element have each label, used when updating
-#     adj_th: list
-#        value of m.elm.find_adjacent_tetrahedra()
-#     adj_threshold: int (optional)
-#         Threshhold of number of adjacent faces for being considered a spike
-#     relabel_tol: float (optional)
-#         Fraction of the elements that indicates convergence
-#     max_iter: int
-#         Maximum number of relabeling iterations
-#     nlist : ndarray int
-#         list of which elements each nodes is connected to
-#     maxn : ndarray int
-#         number of elements that each nodes is connected to 
-#         (needed for lookup in nlist)
-#     '''
-#     logger.log(
-#         log_level,
-#         f'Relabeling spikes in {labels[label_a]} and {labels[label_b]} to {labels[target_label]}'
-#     )
-#     if not np.any(with_labels[label_a] * with_labels[label_b]):
-#         return
-
-#     for i in range(max_iter):
-#         # Relabel tissue A
-#         # Find spikes
-#         A_to_relabel, frac_A_relabeled = _find_spikes(tag, label_a, label_b,
-#                   with_labels, adj_labels, target_label, labels, adj_threshold)
-#         # Update tags and adjlabels, with_labels and nodes_label in place
-#         _update_tags(tag, elm, adj_th, with_labels, adj_labels, A_to_relabel,
-#                      label_a, target_label, labels, nodes_label,nlist,maxn)
-
-#         # Relabel tissue B
-#         # Find spikes
-#         B_to_relabel, frac_B_relabeled = _find_spikes(tag, label_b, label_a,
-#                   with_labels, adj_labels, target_label, labels, adj_threshold)
-#         # Update tags and adjlabels, with_labels and nodes_label in place
-#         _update_tags(tag, elm, adj_th, with_labels, adj_labels, B_to_relabel,
-#                      label_b, target_label, labels, nodes_label,nlist,maxn)
-        
-#         logger.log(log_level,
-#                    f'Relabeled {np.sum(A_to_relabel)} from {labels[label_a]} '
-#                    f'and {np.sum(B_to_relabel)} from {labels[label_b]}'
-#                    )
-
-#         # Stop if converge has been reached
-#         if frac_A_relabeled < relabel_tol and frac_B_relabeled < relabel_tol:
-#             break
-        
-#     # A_to_relabel, frac_A_relabeled = _find_spikes(tag, label_a, label_b,
-#     #           with_labels, adj_labels, target_label, labels, adj_threshold)
-#     # B_to_relabel, frac_B_relabeled = _find_spikes(tag, label_b, label_a,
-#     #           with_labels, adj_labels, target_label, labels, adj_threshold)
-#     # print(f'converged after {i+1} iterations, {np.sum(A_to_relabel)+np.sum(B_to_relabel)} left to relabel')
-        
-    
-# @numba.njit(parallel=True, fastmath=True)
-# def _find_spikes(tag, label, label2, with_labels, adj_labels, target_label, labels, adj_threshold=2):
-#     '''
-#     Find spikes
-    
-#     Parameters
-#     ----------
-#     tag : ndarray int
-#         labels for elements
-#     label : int
-#             index for volume label with spikes
-#     label2 : int
-#             index for second volume label with spikes
-#     with_labels : ndarray (ntag x nelements) bool
-#             indicates if element contains each of the labels
-#     adj_labels : ndarray int
-#         labels for adjacent elements
-#     target_label : int
-#         target label index
-#     labels : ndarray int
-#             list of labels.
-#     adj_threshold : list, optional
-#         Threshold of number of adjacent faces for being considered a spike. The default is 2.
-    
-#     Returns
-#     -------
-#     ndarray bool
-#         Indicates if spikes were found
-    
-#     '''
-#     # Initialize output
-#     found_spikes = np.zeros(tag.shape[0], dtype='bool')
-#     # initialize number of elements with relevant label
-#     na = 0
-#     nspikes = 0
-#     # Parallel loop over elements
-#     for i in numba.prange(tag.shape[0]):
-#     # if element has the label
-#         if tag[i] == labels[label]:
-#             # increment element count with label
-#             na += 1
-#             # if we have the other label too
-#             if with_labels[label2, i]:
-#                 # local variable (for thread) holding spikes count
-#                 spikes = 0
-#                 # loop over adjacent element
-#                 for j in range(adj_labels.shape[1]):
-#                     # if they have the target label too
-#                     if adj_labels[i, j] == labels[target_label]:
-#                         # increment spike count
-#                         spikes += 1
-#                         # if above threshold indicate spikes
-#                         if spikes >= adj_threshold:
-#                             found_spikes[i] = True
-#                             # increment number of spikes found
-#                             nspikes += 1
-#                             # it is already a spike no need to go on
-#                             break
-#     # return found spikes and ratio of spikes (to check convergence)
-#     return found_spikes, float(nspikes) / float(na)
-
-
-# @numba.njit
-# def _update_tags(tag, elm, adj_th, with_labels, adj_labels, to_relabel, label, 
-#                  target_label, labels, nodes_label,nlist,maxn):
-#     '''
-#     Update attributes needed for identifying spikes in place
-#     Parameters
-#     ----------
-#     tag : ndarray int
-#         labels for elements
-#     elm : ndarray int
-#         elements
-#     adj_th : ndarray int
-#         value of m.elm.find_adjacent_tetrahedra()
-#     with_labels : ndarray bool
-    
-#     adj_labels : ndarray  int
-#         labels for adjacent elements
-#     to_relabel : ndarray bool
-#         Elements to relabel.
-#     label : int
-#         original label index
-#     target_label : int
-#         new label
-#     labels : ndarray int
-#         list of labels
-#     nodes_label : ndarray (ntag x nelements) int
-#         count of how many nodes in each element have each label
-#     nlist : ndarray int
-#             list of which elements each nodes is connected to
-#     maxn : ndarray int
-#         number of elements that each nodes is connected to 
-#         (needed for lookup in nlist)
-#     Returns
-#     -------
-#     None.
-    
-#     '''
-#     # Loop over elements
-#     for i in range(tag.shape[0]):
-#         # relabel to intended label if indicated
-#         if to_relabel[i]:
-#             tag[i] = labels[target_label]
-#             # update count of nodes with labels
-#             for j in range(elm.shape[1]):
-#                 nodes_label[label, elm[i, j]] -= 1  # decrease original label
-#                 nodes_label[target_label, elm[i, j]] += 1  # increase intended label
-#                 # loop over elements this node is connected to update with_labels
-#                 # avoids looping over the entire mesh
-#                 for m in range(maxn[elm[i,j]-1],maxn[elm[i,j]]):
-#                     # Update only relevant if the element actually had the node
-#                     if with_labels[label, nlist[m]]:
-#                         with_labels[label, nlist[m]] = False
-#                         for n in range(elm.shape[1]):
-#                             if nodes_label[label, elm[nlist[m], n]] > 0:
-#                                 with_labels[label, nlist[m]] = True
-#                                 # no need to go on it is already True
-#                                 break
-#                     # Update can also be relevant if element does not have target label
-#                     if not with_labels[target_label, nlist[m]]:
-#                         for n in range(elm.shape[1]):
-#                             # Update target label if nodes has it
-#                             if nodes_label[target_label, elm[nlist[m], n]] > 0:
-#                                 with_labels[target_label, nlist[m]] = True
-#                                 # no need to go on it is already True
-#                                 break
-#             # loop over neighboors (4)
-#             for k in range(adj_th.shape[1]):
-#                 adj_i = adj_th[i, k] - 1  # indexing is from 1, 0 indicate no neighbor
-#                 if adj_i >= 0:  # only if neighbor
-#                     for j in range(adj_th.shape[1]):
-#                         # if this element is the one being updated
-#                         if adj_th[adj_i, j] - 1 == i:
-#                             # update adjacent label
-#                             adj_labels[adj_i, j] = labels[target_label]
-#                             # no need to test more there is only one
-#                             break
-
-
-# @numba.njit
-# def _with_label_numba_all(elm, tag1, labels, N):
-#     ''' Returns a count of how many labels of each type belongs to each node
-#         and all elements in the mesh which have a node that is in
-#         a region with each label
-#     '''
-#     # output for counting label types for each node indexing starts from 1
-#     # so first element is empty.
-#     nodes_label = np.zeros((len(labels), N+1), dtype='uint16')
-#     # output for boolean array indicating if element touches each node type
-#     with_labels = np.zeros((len(labels), elm.shape[0]), dtype='bool')
-#     maxn = np.zeros((N+1), dtype=elm.dtype)
-#     # loop over labels
-#     for k in range(len(labels)):
-#         # Loop over elements
-#         for i in range(elm.shape[0]):
-#             # increment count if elements has current label
-#             if tag1[i] == labels[k]:
-#                 for j in range(elm.shape[1]):
-#                     nodes_label[k, elm[i, j]] += 1
-#                     maxn[elm[i,j]] += 1
-#     # cummulative count of how many elements is connected nodes
-#     # equivalent to np.cumsum(maxn) but in-place
-#     for i in range(2,N+1):
-#         maxn[i] += maxn[i-1]
-#     # create an array containing the element number that each node is connected to
-#     nlist = np.zeros((elm.shape[0]*elm.shape[1]),dtype=elm.dtype)
-#     # list for counting how many elements a nodes has currently been asigned to
-#     ncount = np.zeros((N+1,),dtype='uint16')
-#     for i in range(elm.shape[0]):
-#         for j in range(elm.shape[1]):
-#             # element index (starting from 0 here)
-#             n = elm[i,j]-1
-#             # set the n'th element that the node is connected to 
-#             # ncount[n] counts how many has already been set
-#             nlist[maxn[n] + ncount[n]] = i
-#             #increment the elements that the node is connected to
-#             ncount[n] += 1
-#     # Loop over labels
-#     for k in range(len(labels)):
-#         # Loop over elements
-#         for i in range(elm.shape[0]):
-#         # Loop over nodes within label (4)
-#             for j in range(elm.shape[1]):
-#                 # Indicate if element contains label
-#                 if nodes_label[k, elm[i, j]] > 0:
-#                     with_labels[k, i] = True
-#                     break
-#     return nodes_label, with_labels, nlist, maxn
-
-
-# def despike(msh, adj_threshold=2, relabel_tol=1e-6, max_iter=20,
-#             log_level=logging.DEBUG):
-
-#     ''' Goes through the mesh removing spiles
-#     A spike is defined as a tetrahedron in a volume "a"
-#     which has at least one node in the other volume "b" and
-#     at least "adj_threshold" faces adjacent to tetrahedra in a volume "c"
-
-#     Parameters
-#     -----------
-#     m: simnibs.Msh
-#        Mesh structure
-#     adj_threshold: int (optional)
-#         Threshhold of number of adjacent faces for being considered a spike
-#     relabel_tol: float (optional)
-#         Fraction of the elements that indicates convergence
-#     max_iter: int
-#         Maximum number of relabeling iterations
-#     '''
-    
-#     if np.any(msh.elm.elm_type != 4):
-#         logger.log(log_level,
-#                    'Error: Attempting to despike mesh containing not only'
-#                    'tetrahedra. Please consider cropping the mesh first.' 
-#                    )
-#         raise ValueError()
-#         return
-
-#     tags = np.unique(msh.elm.tag1)
-#     adj_th = msh.elm.find_adjacent_tetrahedra()
-#     elm = msh.elm[:]
-#     tag = msh.elm.tag1
-#     adj_labels = tag[adj_th - 1]
-#     adj_labels[adj_th == -1] = -1
-
-#     # Total number of nodes
-#     N = msh.nodes.nr
-#     # Count how many labels of each type belongs to each node - first output
-#     # and determine if elements touch each labels (has a node with that label) - second output
-#     # and determine which element each node is connected too - third output
-#     nodes_label, with_labels, nlist, maxn = _with_label_numba_all(elm, tag, tags, N)
-#     # Loop over labels
-#     for i, t1 in enumerate(tags):
-#         for j, t2 in enumerate(tags[i + 1:]):
-#             # Only if the labels are not the same
-#             if t1 == t2:
-#                 continue
-#             #only if at least one elements have this label combination
-#             if not np.any((nodes_label[i] > 0) * (nodes_label[j + i + 1] > 0)):
-#                 continue
-#             for k, t3 in enumerate(tags):
-#                 # Only if target label is different
-#                 if t1 == t3 or t2 == t3:
-#                     continue
-#                 #only if at least one elements have this label combination
-#                 if not np.any((nodes_label[i] > 0) * 
-#                               (nodes_label[j + i + 1] > 0) * nodes_label[k]):
-#                     continue
-#                 #call relabel function
-#                 relabel_spikes(elm = elm, tag = tag, with_labels = with_labels,
-#                                adj_labels = adj_labels, label_a = i, 
-#                                label_b = j + i + 1, target_label = k,
-#                                relabel_tol = relabel_tol, labels = tags,
-#                                adj_threshold = adj_threshold, adj_th = adj_th,
-#                                max_iter = max_iter, log_level = log_level, 
-#                                nodes_label = nodes_label,nlist=nlist,maxn=maxn)
-#     #set tag1/tag2 in msh structure
-#     msh.elm.tag1 = tag
-#     msh.elm.tag2 = tag
-
-
-# def create_mesh(label_img, affine,
-#                 elem_sizes={"standard": {"range": [1, 5], "slope": 1.0}},
-#                 smooth_size_field = 2,
-#                 skin_facet_size=2.0, 
-#                 facet_distances={"standard": {"range": [0.1, 3], "slope": 0.5}},
-#                 optimize=True, remove_spikes=True, skin_tag=1005,
-#                 remove_twins=True, hierarchy=None, smooth_steps=5, sizing_field=None):
-#     """Create a mesh from a labeled image.
-
-#     The maximum element sizes (CGAL facet_size and cell_size) are controlled 
-#     by elem_sizes:
-#         size = slope * thickness
-#         size[size < range[0] = range[0]
-#         size[size > range[1] = range[1]
-#     where "thickness" is the local tissue thickness, 
-#     "range" is the size range (label-specific if label is added to elem_sizes, 
-#                                 otherwise the "standard" range is used)
-#     The distance (CGAL facet_distance) parameter is calcualted in a similar way.
-#     This allows for the meshing to adjust sizes according to local needs.
-
-#     Parameters
-#     ----------
-#     label_img: 3D np.ndarray in uint8 format
-#         Labeled image from segmentation
-#     affine: 4x4 np.ndarray
-#         Affine transformation from voxel coordinates to world coordinates
-#     elem_sizes: dictionary (optional)
-#         Lists the relationship between thickness and elem_sizes.
-#         Label-specific relationships can be added if needed, e.g. for label 2:
-#             {"standard": {"range": [1, 5], "slope": 1.0},
-#                     "2": {"range": [1, 2], "slope": 0.7}}
-#         "range" determines the minimum and maximum values for element sizes.
-#         "slope" determines relationship between thickness and element sizes.      
-#         Note: Label indices are used as keys, and need to be provided as string
-#         Default: {"standard": {"range": [1, 5], "slope": 1.0}}
-#     smooth_size_field: int (optional)
-#         Defines the size of a triangular kernel to smooth the size field. A bit
-#         of smoothing helps to remove the effect of a few outliers in the 
-#         thickness estimates on the size field. Set to 0 to disable.
-#         The kernel size is 2*smooth_size_field+1 in voxels. Default:  2
-#     skin_facet_size: float (optional)
-#         Maximum size for the triangles of the outermost surface. If set to None,
-#         the elements of the outermost surface will be scaled the same way as
-#         the other surfaces. Default:  2.0
-#     facet_distances: dictionary (optional)
-#         Relationship between thickness and facet_distance. For small
-#         facet_distance values, the meshing will follow the label boundaries 
-#         in the original image more strictly. This also means more elements. 
-#         Label-specific relationships can be added if needed.
-#         "range": Minimum and maximum values for facet_distance
-#         "slope": Steepness of relationship between thickness and facet_distance.
-#         Default: {"standard": {"range": [0.1, 3], "slope": 0.5}}
-#     optimize: bool (optional)
-#         Whether to run lloyd optimization on the mesh. Default: True
-#     remove_spikes: bool (optional)
-#         Whether to remove spikes to create smoother meshes. Default: True
-#     skin_tag: float (optional)
-#         1) Restrict effects of skin_facet_size to the outer boundary of the 
-#            region with label skin_tag-1000 (i.e. 5 for 1005)
-#         2) Add outer surface to mesh using given tag. Set to None to disable.
-#         NOTE: This surface will replace any other surface with the same tag.
-#         Default: 1005
-#     remove_twins: bool (optional)
-#         Remove triangle twins created during surface reconstruction.
-#         Default: True
-#     hierarchy: list of ints or None (optional)
-#         List of surface tags that determines the order in which triangles 
-#         are kept for twin pairs (for remove_twins=True). Default for hierarchy=None:
-#         (1005, 1001, 1002, 1009, 1003, 1004, 1008, 1007, 1006, 1010)
-#         i.e. Skin (1005) has highest priority, WM (1001) comes next, etc; 
-#     smooth_steps: int (optional)
-#         Number of smoothing steps to apply to the final mesh surfaces. Default: 5
-#     sizing_field: 3D np.ndarray in float format (optional)
-#         Sizing field to control the element sizes. Its shape has to be the same
-#         as label_img.shape. Zeros will be replaced by values from the 
-#         standard sizing field. Default: None
-
-#     Returns
-#     -------
-#     msh: simnibs.Msh
-#         Mesh structure
-#     """
-#     if hierarchy is None:
-#         hierarchy = (1005, 1001, 1002, 1009, 1003, 1004, 1008, 1007, 1006, 1010)
-#     if not 'standard' in elem_sizes:
-#         raise ValueError('elem_sizes needs a \"standard\" entry')
-#     if not 'standard' in facet_distances:
-#         raise ValueError('facet_distances needs a \"standard\" entry')
-
-#     # Calculate thickness
-#     logger.info('Calculating tissue thickness')
-#     start = time.time()
-#     thickness = _calc_thickness(label_img)
-#     thickness[thickness < .5] = 100 # set background thickness to some large value
-#     voxel_size = get_vox_size(affine) 
-#     if not np.allclose(np.diff(voxel_size), 0):
-#         logger.warn('Anisotropic image, meshing may contain extra artifacts')
-#     thickness *= np.average(voxel_size) # Scale thickness with voxel size
-    
-#     # Define size fields and distance field
-#     logger.info('Calculating sizing fields')
-#     size_field = _sizing_field_from_thickness(
-#         label_img, thickness, elem_sizes
-#     )
-#     distance_field = _sizing_field_from_thickness(
-#         label_img, thickness, facet_distances
-#     )
-#     del thickness
-    
-#     # Smooth size field a bit to reduce effect of a few outliers in the thickness
-#     # map on the mesh; the outliers show up as localized small thickness values at 
-#     # some of the tissue boundaries
-#     if smooth_size_field:
-#         size_field = size_field**(1/3) # compress high values to preserve edges a bit better
-#         kernel = smooth_size_field+1-np.abs(np.arange(-smooth_size_field, 
-#                                                       smooth_size_field+1, 1))
-#         kernel = kernel/np.sum(kernel)
-#         for i in range(3):
-#             size_field = scipy.ndimage.convolve1d(size_field, kernel, axis=i, 
-#                                             mode='constant', cval=0.0, origin=0)
-#         size_field = size_field**3
-    
-#     # Control triangle size of outer surface to ensure eletrode meshing works OK
-#     if skin_facet_size is not None:      
-#         boundary = (label_img > 0).astype('int8')
-#         boundary = boundary-erosion(boundary,1)
-#         if skin_tag is not None:
-#             # keep boundary only at regions with label skin_tag-1000
-#             # to save some tetrahedra
-#             skin_tet_tag = skin_tag-1000
-#             boundary *= (label_img == skin_tet_tag)
-#             boundary = dilate(boundary,1)
-#             boundary *= (label_img == skin_tet_tag)
-#         else:
-#             boundary = dilate(boundary,1)
-#         size_field = size_field.flatten()
-#         size_field[boundary.flatten()] = skin_facet_size
-#         size_field = size_field.reshape(label_img.shape)
-#         del boundary
-#     logger.info(
-#         'Time to prepare meshing: ' +
-#         format_time(time.time()-start)
-#     )
-    
-#     # Replace values in size_field at positions where sizing_field > 0 
-#     if sizing_field is not None:
-#         assert sizing_field.shape == label_img.shape
-#         size_field[sizing_field>0] = sizing_field[sizing_field>0]
-    
-#     # Run meshing
-#     logger.info('Meshing')
-#     start = time.time()
-#     mesh = image2mesh(
-#         label_img,
-#         affine,
-#         facet_size=size_field,
-#         facet_distance=distance_field,
-#         cell_size=size_field,
-#         optimize=optimize
-#     )
-#     del size_field, distance_field
-#     logger.info(
-#         'Time to mesh: ' +
-#         format_time(time.time()-start)
-#     )
-    
-#     # Separate out tetrahedron (will reconstruct triangles later)
-#     start = time.time()
-#     mesh = mesh.crop_mesh(elm_type=4)
-#     # Assign the right labels to the mesh as CGAL modifies them
-#     indices_seg = np.unique(label_img)[1:]
-#     new_tags = np.copy(mesh.elm.tag1)
-#     for i, t in enumerate(indices_seg):
-#         new_tags[mesh.elm.tag1 == i+1] = t
-#     mesh.elm.tag1 = new_tags
-#     mesh.elm.tag2 = new_tags.copy()
-    
-#     # Remove spikes from mesh
-#     if remove_spikes:
-#         logger.info('Removing Spikes')
-#         despike(
-#             mesh, relabel_tol=1e-5,
-#             adj_threshold=2
-#         )
-        
-#     # Reconctruct mesh surfaces
-#     logger.info('Reconstructing Surfaces')
-#     mesh.fix_th_node_ordering()
-#     idx=mesh.elm.connected_components()
-#     mesh = mesh.crop_mesh(elements=max(idx,key=np.size))
-#     mesh.reconstruct_surfaces(add_outer_as=skin_tag)
-#     if remove_twins:
-#         mesh = mesh.remove_triangle_twins(hierarchy=hierarchy)
-        
-#     # Smooth mesh
-#     if smooth_steps > 0:
-#         logger.info('Smoothing Mesh Surfaces')
-#         mesh.smooth_surfaces(smooth_steps, step_size=0.3, max_gamma=10)
-
-#     logger.info(
-#         'Time to post-process mesh: ' +
-#         format_time(time.time()-start)
-#     )
-#     return mesh
+import os
+import tempfile
+import logging
+import numpy as np
+import nibabel as nib
+import scipy.sparse
+import scipy.ndimage
+import time
+
+from simnibs.utils.mesh_element_properties import ElementTags
+
+from . import mesh_io
+from . import cgal
+from ..utils import file_finder
+from ..utils.spawn_process import spawn_process
+from ..utils.simnibs_logger import logger, format_time
+from ..segmentation.brain_surface import dilate, erosion
+from ..segmentation._thickness import _calc_thickness
+from ..utils.transformations import get_vox_size
+
+
+class MeshingError(ValueError):
+    pass
+
+
+def _write_inr(image, voxel_dims, fn_out):
+    if image.ndim != 3:
+        raise MeshingError('Nifti volume must have 3 dimensions')
+    if len(voxel_dims) != 3:
+        raise MeshingError('Voxel_dims must have 3 dimensions')
+
+    # Figure out data type and translate it to inria data types
+    if image.dtype in [np.uint8, np.uint16]:
+        inria_dtype = 'unsigned fixed'
+    elif image.dtype in [np.float32, np.float64]:
+        inria_dtype = 'float'
+    else:
+        raise MeshingError(
+            f'Image data type: {image.dtype} not compatible. '
+            f'compatible types are: uint8, uint16, float32, float64')
+
+    n_bits = 8 * image.itemsize
+    with open(fn_out, 'bw') as f:
+        header = b'#INRIMAGE-4#{\n'
+        header += 'XDIM={0}\nYDIM={1}\nZDIM={2}\nVDIM=1\n'.format(*image.shape).encode()
+        header += f'TYPE={inria_dtype}\nPIXSIZE={n_bits} bits\nCPU=decm\n'.encode()
+        header += 'VX={0}\nVY={1}\nVZ={2}\n'.format(*voxel_dims).encode()
+        # fill out remaining part of the header
+        header += (252-len(header)) * b'\n' + b'##}\n'
+        f.write(header)
+        f.write(image.tobytes(order='F'))
+
+
+def _mesh_image(image, voxel_dims, facet_angle,
+                facet_size, facet_distance,
+                cell_radius_edge_ratio, cell_size,
+                optimize, num_threads):
+
+    with tempfile.TemporaryDirectory() as tmpdir:
+        fn_image = os.path.join(tmpdir, 'image.inr')
+        fn_mesh = os.path.join(tmpdir, 'mesh.mesh')
+        _write_inr(image, voxel_dims, fn_image)
+        if type(cell_size) is np.ndarray:
+            ret = cgal.mesh_image_sizing_field(
+                    fn_image.encode(), fn_mesh.encode(),
+                    facet_angle, facet_size, facet_distance,
+                    cell_radius_edge_ratio, cell_size,
+                    optimize, num_threads
+                 )
+        else:
+            ret = cgal.mesh_image(
+                    fn_image.encode(), fn_mesh.encode(),
+                    facet_angle, facet_size, facet_distance,
+                    cell_radius_edge_ratio, cell_size,
+                    optimize, num_threads
+                 )
+
+        if ret != 0:
+            raise MeshingError('There was an error while meshing the image')
+
+        mesh = mesh_io.read_medit(fn_mesh)
+    # In concurrent meshing there might be some spurious nodes
+    used_nodes = np.unique(mesh.elm[:])[1:]
+    mesh = mesh.crop_mesh(nodes=used_nodes)
+
+    return mesh
+
+
+def _decompose_affine(affine):
+    ''' Decompose affine transformation into the form A = RZS
+    Where R is a rotation matriz, Z a scaling matrix and S a shearing matrix
+    '''
+    if np.isclose(np.linalg.det(affine), 0):
+        raise ValueError('Affine matrix is singular!')
+    rot, z = np.linalg.qr(affine[:3, :3])
+    scaling = np.diagonal(z)
+    rot *= np.sign(scaling)
+    z *= np.sign(scaling)[:, None]
+    scaling = np.abs(scaling)
+    shearing = np.diag(1/scaling).dot(z)
+    return rot, scaling, shearing
+
+
+def _resample2iso(image, affine, sampling_rate=1, order=1):
+    ## DEPRECATED ##
+    # R is a rotation matrix, K a scaling matrix and S a shearing matrix
+    R, Z, S = _decompose_affine(affine[:3, :3])
+    # Definew new affine matrix
+    new_res = sampling_rate * np.min(Z)
+    new_affine = R.dot(new_res * np.eye(3))
+    # Transformation from original image to new image
+    M = affine[:3, :3].dot(np.linalg.inv(new_affine))
+    # Add translation component
+    aff = np.eye(4)
+    aff[:3, :3] = new_affine
+    aff[:3, 3] = affine[:3, 3]
+    new_affine = aff
+    if np.allclose(M, np.eye(3)):
+        return image.copy(), new_affine
+    # New image shape
+    target_shape = np.ceil(M.dot(image.shape)).astype(int)
+    # Resample
+    image_resampled = scipy.ndimage.affine_transform(
+        image,
+        np.linalg.inv(M),
+        output_shape=target_shape,
+        output=image.dtype,
+        order=order
+    )
+    return image_resampled, new_affine
+
+
+def image2mesh(image, affine, facet_angle=30,
+               facet_size=None, facet_distance=None,
+               cell_radius_edge_ratio=3, cell_size=None,
+               optimize=False, num_threads=2):
+    ''' Creates a mesh from a 3D image
+
+    Parameters
+    ------------
+    image: ndarray
+        3D ndarray corresponding to time image. Must be of type uint8 or uint16
+
+    affine: 4x4 ndarray
+        Array describing the affine transformation from voxel space to world space. Must
+        be decomposable in the format (R*Z) where R is a rotation matrix and Z a diagonal
+        scaling matrix (shearing not accepted).
+
+    facet_angle: float (optional)
+        This parameter controls the shape of surface facets. Specifically, it is a lower
+        bound for the angle (in degrees) of surface facets. When boundary surfaces are
+        smooth, the termination of the meshing process is guaranteed if this angular bound is
+        at most 30 degrees. Default: 30
+
+    facet_size: float or ndarray wih same shape as image(optional)
+        This parameter controls the size of surface facets. Each surface facet has a surface
+        Delaunay ball which is a ball circumscribing the surface facet and centered on the
+        surface patch. The parameter facet_size is either a constant or a spatially variable
+        scalar field, providing an upper bound for the radii of surface Delaunay balls.
+        Default: minimum voxel size (very low!)
+
+    facet_distance: float or ndarray with same shape as image(optional)
+        This parameter controls the approximation error of boundary and subdivision surfaces.
+        Specifically, it is either a constant or a spatially variable scalar field. It
+        provides an upper bound for the distance between the circumcenter of a surface facet
+        and the center of a surface Delaunay ball of this facet. Default: minimum voxel size
+
+    cell_radius_edge_ratio: float (optional)
+        This parameter controls the shape of mesh cells (but can't filter slivers, as we
+        discussed earlier). It is an upper bound for the ratio between the circumradius of a
+        mesh tetrahedron and its shortest edge. There is a theoretical bound for this
+        parameter: the Delaunay refinement process is guaranteed to terminate for values of
+        cell_radius_edge_ratio bigger than 2. Default: 3
+
+    cell_size: float or ndarray with same shape as image(optional)
+        This parameter controls the size of mesh tetrahedra. It is either a scalar or a
+        spatially variable scalar field. It provides an upper bound on the circumradii of the
+        mesh tetrahedra. Default: minimum voxel size (very low!)
+
+    optimize: bool (optional)
+        Tunrn on Lloyd optimization. Sliver perturbation and exudation is always done. Default: True
+
+    Returns
+    ----------
+    msh: simnibs.Msh
+        Mesh structure
+
+    References
+    -----------
+    https://doc.cgal.org/latest/Mesh_3/index.html
+    '''
+
+    if image.dtype not in [np.uint8, np.uint16]:
+        raise MeshingError('Image must be of type uint8 or uint16')
+
+    rot, voxel_dims, shearing = _decompose_affine(affine)
+
+    if not np.allclose(shearing, np.eye(3), atol=1.e-5):
+        raise ValueError('Affine matrix has a shearing component')
+
+    if facet_size is None:
+        facet_size = min(voxel_dims)
+
+    if facet_distance is None:
+        facet_distance = min(voxel_dims)
+
+    if cell_size is None:
+        cell_size = min(voxel_dims)
+
+    if type(cell_size) is np.ndarray or\
+       type(facet_size) is np.ndarray or \
+       type(facet_distance) is np.ndarray:
+
+        if type(cell_size) is np.ndarray:
+            assert cell_size.shape == image.shape
+        else:
+            cell_size = cell_size * np.ones_like(image, dtype=np.float32, order='F') 
+
+        if type(facet_size) is np.ndarray:
+            assert facet_size.shape == facet_size.shape
+        else:
+            facet_size = facet_size * np.ones_like(image, dtype=np.float32, order='F') 
+
+        if type(facet_distance) is np.ndarray:
+            assert facet_distance.shape == facet_distance.shape
+        else:
+            facet_distance = facet_distance * np.ones_like(image, dtype=np.float32, order='F') 
+
+    mesh = _mesh_image(
+        image, voxel_dims,
+        facet_angle, facet_size, facet_distance,
+        cell_radius_edge_ratio, cell_size,
+        optimize, num_threads
+    )
+    # Rotate nodes
+    mesh.nodes.node_coord = rot.dot(mesh.nodes.node_coord.T).T
+    # Translate nodes
+    mesh.nodes.node_coord += affine[:3, 3]
+    # Fix node orderings
+    if np.linalg.det(rot) < 0:
+        mesh.elm.node_number_list = mesh.elm.node_number_list[:, [1, 0, 2, 3]]
+    return mesh
+
+
+def _mesh_surfaces(surfaces, subdomains, facet_angle,
+                   facet_size, facet_distance,
+                   cell_radius_edge_ratio, cell_size,
+                   optimize):
+    if len(surfaces) != len(subdomains):
+        raise MeshingError('Please define one surface per subdomain')
+
+    with tempfile.TemporaryDirectory() as tmpdir:
+        fn_surfaces = []
+        sd_formated = []
+        for surf, sd in zip(surfaces, subdomains):
+            if len(sd) != 2:
+                raise MeshingError('Subdomain speficifation must have exactly 2 entries')
+            fn = os.path.join(tmpdir, f'{sd[0]:03d}-{sd[1]:03d}.off')
+            mesh_io.write_off(surf, fn)
+            fn_surfaces.append(fn.encode())
+            sd_formated.append((sd[0], sd[1]))
+        fn_mesh = os.path.join(tmpdir, 'mesh.mesh')
+        ret = cgal.mesh_surfaces(
+                fn_surfaces, sd_formated, fn_mesh.encode(),
+                facet_angle, facet_size, facet_distance,
+                cell_radius_edge_ratio, cell_size,
+                optimize
+               )
+        if ret != 0:
+            raise MeshingError('There was an error while meshing the surfaces')
+        mesh = mesh_io.read_medit(fn_mesh)
+
+    # In concurrent meshing there might be some spurious nodes
+    used_nodes = np.unique(mesh.elm[:])[1:]
+    mesh = mesh.crop_mesh(nodes=used_nodes)
+
+    return mesh
+
+
+def remesh(mesh, facet_size, cell_size,
+           facet_angle=30, facet_distance=0.1,
+           cell_radius_edge_ratio=2, optimize=True):
+    ''' Extracts the mesh subdomains and recreate the mesh usign CGAL
+
+    Parameters
+    ------------
+    msh: simnibs.Msh
+        Mesh structure, to be reconstructed
+
+    facet_size: float
+        See https://doc.cgal.org/latest/Mesh_3/index.html#title10.
+
+    cell_size: float (optional)
+        See https://doc.cgal.org/latest/Mesh_3/index.html#title10.
+
+    facet_angle: float (optional)
+        See https://doc.cgal.org/latest/Mesh_3/index.html#title10. Default: 30
+
+    facet_distance: float (optional)
+        See https://doc.cgal.org/latest/Mesh_3/index.html#title10. Default: 0.1
+
+    cell_radius_edge_ratio: float (optional)
+        See https://doc.cgal.org/latest/Mesh_3/index.html#title10. Default: 2
+
+    Returns
+    ------------
+    msh: simnibs.Msh
+        Reconstructed mesh
+    '''
+    # Reconstruct surfaces from tetrahedra
+    mesh = mesh.crop_mesh(elm_type=4)
+    mesh.reconstruct_surfaces()
+    mesh.elm.tag1[mesh.elm.tag1 > ElementTags.TH_END] -= ElementTags.TH_SURFACE_START
+    # Find the tetrahedra adjacent to each surface
+    adj_th = mesh.elm.find_adjacent_tetrahedra()
+    adj_labels = mesh.elm.tag1[adj_th - 1]
+    adj_labels[adj_th == -1] = 0
+    triangles = mesh.elm.elm_type == 2
+    adj_labels = adj_labels[triangles, :2]
+    tr_labels = mesh.elm.tag1[triangles]
+    # fix the label order so that the first is the triangle label
+    # and the second the label of the adjacent tissue
+    adj_labels_fixed = np.zeros_like(adj_labels)
+    adj_labels_fixed[:, 0] = tr_labels
+    for i in range(2):
+        adj_labels_fixed[
+            adj_labels[:, i] != tr_labels, 1
+        ] = adj_labels[adj_labels[:, i] != tr_labels, i]
+    adj_labels = adj_labels_fixed
+    # Go throu all the
+    tags = np.unique(tr_labels)
+    tags = np.append(tags, 0)
+    surfaces = []
+    subdomains = []
+    for i, t1 in enumerate(tags):
+        for j, t2 in enumerate(tags[i+1:]):
+            tr_interface = \
+                (adj_labels[:, 0] == t1) *\
+                (adj_labels[:, 1] == t2)
+            if np.any(tr_interface):
+                surfaces.append(
+                    mesh.crop_mesh(elements=mesh.elm.triangles[tr_interface])
+                )
+                subdomains.append((t1, t2))
+
+    mesh = _mesh_surfaces(
+        surfaces, subdomains, facet_angle,
+        facet_size, facet_distance,
+        cell_radius_edge_ratio, cell_size,
+        optimize
+    )
+    return mesh
+
+
+def _sizing_field_from_thickness(label, thickness, elem_sizes):
+    ''' Calculates a sizing field from thickness,
+        with the option to define label-wise sizing rules'''
+    # standard mapping
+    slope = elem_sizes['standard']['slope']
+    ranges = elem_sizes['standard']['range']
+    if ranges[0] > ranges[1]:
+        raise ValueError('Ranges value should be in format (min, max)')
+    field = np.array(slope*thickness, dtype=np.float32, order='F')
+    field[field < ranges[0]] = ranges[0]
+    field[field > ranges[1]] = ranges[1]
+    
+    # label-specific mappings
+    if len(elem_sizes)>1:
+        tissues = list(elem_sizes)
+        for i in range(len(tissues)):
+            if tissues[i] == 'standard':
+                continue
+            slope = elem_sizes[tissues[i]]['slope']
+            ranges = elem_sizes[tissues[i]]['range']
+            if ranges[0] > ranges[1]:
+                raise ValueError('Ranges value should be in format (min, max)')
+            idx = label==int(tissues[i])
+            field[idx] = slope*thickness[idx]
+            idx2 = idx*(field < ranges[0])
+            field[idx2] = ranges[0]
+            idx2 = idx*(field > ranges[1])
+            field[idx2] = ranges[1]
+    return field
+
+
+def _get_connectivity_matrix(faces, nr_nodes = None):
+    ''' get connectivity matrix of surface nodes from triangles
+    
+        Parameters
+        ----------
+        faces: 
+            n_facesx3 ndarray of triangle nodes
+        nr_nodes: 
+            total number of nodes (set to np.max(faces)+1 if left empty)
+        
+        Returns
+        -------
+        boolean csc sparse matrix (nr_nodes x nr_nodes)
+    '''
+    if nr_nodes == None:
+        nr_nodes = np.max(faces)+1
+    nr_faces = faces.shape[0]
+    
+    i = np.tile( np.arange(nr_faces).reshape(-1,1), (1,3) )
+    i = i.reshape(-1)
+    j = faces.reshape(-1)
+    ones = np.ones( i.shape[0], dtype=bool)
+    
+    C = scipy.sparse.csr_matrix( (ones, (i,j)), shape=(nr_faces, nr_nodes), dtype=bool )
+    C=C.T*C
+    
+    nonzero, = C.diagonal().nonzero()
+    C[nonzero, nonzero] = 0
+    C.eliminate_zeros()
+    return C
+
+
+def _get_surfaces(faces, tet_faces, adj_tets, tag, nr_nodes):
+    ''' reconstructs surfaces between tets of different labels
+    
+        Parameters
+        ----------
+        faces: 
+            n_facesx3 ndarray of triangle nodes
+        tet_faces:
+            n_tetsx4 ndarray of tet faces (indices into the faces array)
+        adj_tets: 
+            n_tetx4 ndarray of tet neighbors (-1 in case of "air")
+        tag: 
+            n_tetx1 ndarray of tet labels
+        nr_nodes: 
+            total number of nodes 
+        
+        Returns
+        -------
+        idx_surface_tri: 
+            ndarray of surface triangles (indices into the faces array)
+        face_node_diff: 
+            nr_nodesx1 ndarray indicating difference between number of surface 
+            faces connected to a node and number of neigbhor surface nodes
+        nneighb:
+            nr_nodesx1 ndarray indicating number of neigbhor surface nodes
+        conn_nodes: 
+            connectivity matrix of surface nodes (boolean csc sparse matrix, 
+                                                  nr_nodes x nr_nodes)
+    '''
+    adj_labels = tag[adj_tets]
+    adj_labels[adj_tets == -1] = -1
+    adj_diff = adj_labels - tag.reshape((len(tag),1)) != 0
+    adj_diff[tag == -1] = False # no triangles for "air" tetrahedra
+    
+    # index of surface faces
+    idx_surface_tri = np.unique(tet_faces[adj_diff])
+    # node connectivity matrix
+    conn_nodes = _get_connectivity_matrix(faces[idx_surface_tri], nr_nodes)
+    # number of neighbor nodes
+    nneighb=np.asarray( conn_nodes.sum(axis=1) ).reshape(-1)
+    # number of surface faces connected to each node
+    nfaces=np.bincount(faces[idx_surface_tri].reshape(-1),minlength=nr_nodes)
+    # face_node_diff > 0 indicates a more complex surface topology (T-junction, ...)
+    face_node_diff = nfaces-nneighb
+
+    return idx_surface_tri, face_node_diff, nneighb, conn_nodes
+    
+    
+def _get_elm_and_new_tag(tag, adj_tets, nr_diff, return_diffmat = False):
+    ''' get index of all tets with nr_diff (2, 3 or 4) neigboring tets 
+        with different labels and returns also the labels of these neighbor tets
+                
+        Parameters
+        ----------
+        tag: 
+            n_tetx1 ndarray of tet labels
+        adj_tets: 
+            n_tetx4 ndarray of tet neighbors (-1 in case of "air")
+        nr_diff: 
+            required number of neighbors with different labels (2, 3 or 4)
+        return_diffmat (optional; Default: False):
+            whether to return a boolean matrix indicating neighbors with different labels
+        
+        Returns
+        -------
+        idx_elm:
+            ndarray of selected tets
+        new_tag:
+            new tag based on the neighbor labels
+        adj_diff (optional):
+            n_tetx4 boolean ndarray indicating neighbor tets with different labels
+              
+        Notes
+        -------
+        * nr_diff == 4: the most frequent neighbor label is selected
+        * nr_diff == 3: only tets are returned where at least 2 neighbors 
+                        have the same label; the most frequent neighbor label is
+                        returned
+        * nr_diff == 2: only tets are returned where the two neighbors 
+                        have the same label
+    '''
+    adj_labels = tag[adj_tets]
+    adj_labels[adj_tets == -1] = -1
+    adj_diff = adj_labels - tag.reshape((len(tag),1)) != 0
+    
+    idx_elm = np.where(np.sum(adj_diff, axis=1) == nr_diff)[0]
+    adj_labels = adj_labels[idx_elm]
+    adj_labels = adj_labels[adj_diff[idx_elm]].reshape((-1,nr_diff))
+    
+    if nr_diff == 4:
+        new_tag = scipy.stats.mode(adj_labels, axis=1)[0].flatten()
+    elif nr_diff == 3:
+        new_tag, n_occ = scipy.stats.mode(adj_labels, axis=1)
+        # ensure that at least 2 neighbors have the same label
+        idx_relabel = (n_occ > 1).flatten() 
+        idx_elm = idx_elm[idx_relabel]
+        new_tag = new_tag[idx_relabel].flatten()
+    elif nr_diff == 2:
+        # ensure that the two neighbors have the same label
+        idx_relabel = np.diff(adj_labels).flatten() == 0
+        idx_elm = idx_elm[idx_relabel]
+        new_tag = adj_labels[idx_relabel,0]
+    else:
+        raise ValueError('nr_diff has to be 2,3 or 4')
+                
+    if return_diffmat:
+        return idx_elm, new_tag, adj_diff
+    return idx_elm, new_tag
+
+
+def _get_test_nodes(faces, tet_faces, adj_tets, idx_surface_tri, face_node_diff, 
+                    nneighb, node_coord, tag, node_number_list, fast_track=False):
+    ''' returns indices of the to-be-tested surface nodes that might potentially
+        be a spike
+
+        Parameters
+        ----------
+        faces: 
+            n_facesx3 ndarray of triangle nodes
+        tet_faces:
+            n_tetsx4 ndarray of tet faces (indices into the faces array)
+        adj_tets: 
+            n_tetx4 ndarray of tet neighbors (-1 in case of "air")
+        idx_surface_tri: 
+            ndarray of surface triangles (indices into the faces array)
+        face_node_diff: 
+            nr_nodesx1 ndarray indicating difference between number of surface 
+            faces connected to a node and number of neigbhor surface nodes
+        nneighb:
+            nr_nodesx1 ndarray indicating number of neigbhor surface nodes   
+        node_coord: 
+            n_nodesx3 ndarray of node positions
+        tag: 
+            n_tetx1 ndarray of tet labels
+        node_number_list:
+                n_tetx4 ndarray of node indices
+        fast_track: bool (standard: False)
+                when set to True, only nodes connected to three different 
+                regions are detected as putative spike nodes. This leads
+                to far less nodes that need to be tested, making the next
+                steps faster. However, spikes, e.g. in GM sulci will then
+                not be detected.
+        
+        Returns
+        -------
+        idx_test_nodes :
+            ndarray of selected candidate nodes
+            
+        Notes
+        -------
+        * uses heuristics to lower the number of candidate nodes
+          while not loosing too many real spike nodes
+        * required as _get_spikes_from_conn_matrix is rather slow
+    '''
+    idx_test_nodes = np.zeros(len(nneighb), dtype=bool)
+    
+    if not fast_track:
+        # get nodes belonging to tets with 3 different neighbors
+        idx_elm, _, adj_diff = _get_elm_and_new_tag(tag, adj_tets, 3, return_diffmat = True)
+        # get the node that is shared by the three tet faces facing the different neighbor tets
+        faces_elm = tet_faces[idx_elm]
+        faces_elm = faces_elm[adj_diff[idx_elm]].reshape((-1,3))
+        idx_node = scipy.stats.mode(faces[faces_elm].reshape((-1,9)), axis=1)[0]
+        if len(idx_node) > 0:
+            idx_test_nodes[idx_node] = True
+        
+        # get nodes belonging to tets with 2 different neighbors
+        idx_elm = _get_elm_and_new_tag(tag, adj_tets, 2)[0]
+        # get the 2 nodes that are shared by the two tet faces facing the different neighbor tets
+        faces_elm = tet_faces[idx_elm]
+        faces_elm = faces_elm[adj_diff[idx_elm]].reshape((-1,2))
+        idx_node = np.sort(faces[faces_elm].reshape((-1,6)))
+        idx_node = idx_node[:,:5][np.diff(idx_node) == 0]
+        if len(idx_node) > 0:
+            idx_test_nodes[idx_node] = True
+        
+        # the above steps are quite liberal and add too many nodes
+        # therefore, exclude nodes with too low surface curvature
+        # even though a few true spikes can get lost
+        m_surf = mesh_io.Msh()
+        m_surf.nodes.node_coord = node_coord
+        m_surf.elm.add_triangles(faces[idx_surface_tri,:]+1, 
+                                  np.ones(len(idx_surface_tri),dtype=int))
+        nd = m_surf.gaussian_curvature()
+        nd.value = np.abs(nd.value)
+        idx_test_nodes *= nd.value > 0.1
+    
+    # add nodes that belong to tets of three different regions
+    C = scipy.sparse.lil_matrix((len(nneighb), np.max(tag)+2), dtype=bool)
+    for i in range(4):
+        C[node_number_list[:,i]-1, tag] = True
+    C[:,-1] = False # do not count tags of air tets
+    n_node_tags = np.asarray( C.sum(axis=1) ).reshape(-1)
+    idx_test_nodes += n_node_tags == 3       
+    
+    # a spike node needs at least 6 neighbor nodes
+    idx_test_nodes *= nneighb > 5
+    # exclude more complex surface geometries (e.g. T-junctions)
+    idx_test_nodes *= face_node_diff == 0 
+    # exclude nodes connected to outer faces
+    idx = tet_faces[adj_tets == -1]
+    idx = np.unique(faces[idx])    
+    idx_test_nodes[idx] = False
+
+    return idx_test_nodes
+
+
+def _get_spikes_from_conn_matrix(conn_nodes, idx_test_nodes, nneighb):
+    ''' test which nodes in idx_test_nodes are spike nodes
+            
+        Parameters
+        ----------
+        conn_nodes: boolean csc sparse matrix (nr_nodes x nr_nodes)
+            node connectivity matrix
+        idx_test_nodes: ndarray
+            indices of candidate nodes taht should be tested
+        nneighb: nr_nodesx1 ndarray
+            number of neighbor surface nodes
+        
+        Returns
+        -------
+        ndarray of spike node indices
+        
+        Notes
+        ------
+        * nodes belonging to more complex surface configurations 
+         (i.e. face_node_diff > 0) must not be candidate nodes
+    '''
+    # restrict connectivty matrix to nodes on surfaces 
+    # and being test nodes or neighbors of test nodes
+    # to gain some speed up
+    
+    def _get_spikes(conn_nodes, idx_test_nodes, nneighb):
+        idx_surface_nodes = nneighb != 0 
+        idx_surface_nodes *= conn_nodes.dot(idx_test_nodes)
+        idx_surface_nodes += idx_test_nodes
+        conn_nodes = conn_nodes[:,idx_surface_nodes][idx_surface_nodes]
+        
+        map_nodes_new_old=np.where(idx_surface_nodes)[0]
+        map_nodes_old_new=-1*np.ones(len(nneighb), dtype=int)
+        map_nodes_old_new[idx_surface_nodes] = np.arange(np.sum(idx_surface_nodes))
+        
+        idx_test_nodes = map_nodes_old_new[idx_test_nodes]
+        idx_spike_nodes = np.zeros_like(idx_test_nodes,dtype=bool)
+        
+        # loop over all test nodes and test whether their neighbors 
+        # are all connected to each other
+        for (node, k) in zip(idx_test_nodes, range(len(idx_test_nodes))):
+            idx = conn_nodes[:,node].nonzero()[0]
+            c=conn_nodes[:,idx][idx]
+            
+            # try to resolve topologies where some nodes have 
+            # more than 2 neighbors
+            nnz=c.getnnz(axis=0)
+            while np.any(nnz > 2):
+                idx_2 = nnz==2
+                # 1) select nodes with more than 2 neighbors and which have 
+                # at least two neighboring nodes with excatly 2 neighbors
+                idx_two2neighb = np.where( ( c.astype(int).dot(idx_2)>1 ) * ~idx_2 )[0]
+                idx_not2 = np.where(~idx_2)[0]
+                # 2) remove the connection(s) between these nodes and 
+                # other nodes with more than two neighboars
+                if len(idx_two2neighb)>0:
+                    ix, iy = np.meshgrid(idx_two2neighb, idx_not2)
+                    ix = ix.ravel()
+                    iy = iy.ravel()
+                    
+                    idx_set = np.ravel(c[ix,iy])
+                    c[ix[idx_set],iy[idx_set]]=False
+                    
+                    idx_set = np.ravel(c[iy,ix])
+                    c[iy[idx_set],ix[idx_set]]=False
+                    
+                    c.eliminate_zeros()
+                else:
+                    break
+                nnz=c.getnnz(axis=0)            
+            
+            # test whether all nodes are connected to the first node
+            a=c.getcol(0)
+            nnodes = a.shape[0]
+            for i in range(int(nnodes/2)-1):
+                a += c.dot(a)
+            idx_spike_nodes[k] = nnodes != a.nnz
+        
+        return map_nodes_new_old[idx_test_nodes[idx_spike_nodes]]
+
+    # iterate over smaller smaller chunks
+    # to speeds up slicing of sparse matrix
+    idx_test_nodes = np.where(idx_test_nodes)[0]
+    start_idx = np.arange(0, len(idx_test_nodes), 2500)
+    stop_idx  = np.append(start_idx[1:]-1, len(idx_test_nodes)-1)
+    idx_spike_nodes = np.array([],dtype=int)
+    idx_hlp = np.zeros(len(nneighb),dtype = bool)
+    
+    for i, j in zip(start_idx, stop_idx):
+        idx_hlp[:] = False
+        idx_hlp[idx_test_nodes[i:j+1]] = True
+        idx_spike_nodes = np.append(idx_spike_nodes, 
+                                    _get_spikes(conn_nodes, idx_hlp, nneighb))
+    
+    return idx_spike_nodes
+    
+
+def _get_new_tag_for_spikes(idx_spike_nodes, adj_tets, elm, tag, node_nr):
+    ''' resolve spike by relabeling some of the tetrahedra connected
+        to a spike node.
+        
+        The tetrahedra connected to a spike node are sorted into 
+        groups of connected tetrahedra (connected by sharing faces 
+        and having the same label). The smallest group is then relabelled
+        to the label of the immediate neighbor group (i.e. sharing faces with
+        the spike group)
+    
+        Parameters
+        ----------
+        idx_spike_nodes : ndarray
+            indices of the spike nodes
+        adj_tets: 
+            n_tetx4 ndarray of tet neighbors (-1 in case of "air")
+        elm:
+            n_tetx4 ndarray of node indices
+        tag: 
+            n_tetx1 ndarray of tet labels
+        nr_nodes: 
+            total number of nodes 
+    
+        Returns
+        -------
+        tag:
+            updated n_tetx1 ndarray of tet labels
+        spike_data: list of tuples of the form
+            (idx_spikenode (1-based), idx_spike_tets, tag_old, tag_new)
+            
+        Notes
+        ------
+        * elm must contain only tetrahedra
+    '''
+    # restrict to tets neighboring spike nodes
+    # for speed up
+    idx = np.zeros(node_nr,dtype=bool)
+    idx[idx_spike_nodes] = True
+    elm = np.copy(elm)-1
+    
+    map_new_old = np.where(np.any(idx[elm],axis=1))[0]
+    map_old_new=-1*np.ones(len(elm), dtype=int)
+    map_old_new[map_new_old] = np.arange(len(map_new_old))
+    
+    elm = elm[map_new_old]
+    tag_spk = tag[map_new_old]
+    adj_tets_spk = map_old_new[adj_tets[map_new_old]]
+    
+    tag_buff = -1*np.ones_like(tag_spk)
+    idx_spike_tets = np.empty(0,dtype=int)
+    spike_data = []
+    for idx_node in idx_spike_nodes:
+        idx_all_tets = np.where(np.any(elm == idx_node,axis=1))[0]
+        idx_tets = np.copy(idx_all_tets)
+            
+        len_idx_spike_tets = 1000000 # initialze with some large number
+        while len(idx_tets) > 0:
+            idx_group = [idx_tets[0]]
+            tag_group = tag_spk[idx_group[0]]
+            len_idx_group = 0
+            while len(idx_group) > len_idx_group:
+                len_idx_group = len(idx_group)
+                idx_group = np.append(idx_group, adj_tets_spk[idx_group].flatten())
+                idx_group = idx_group[ (idx_group != -1)*(tag_spk[idx_group] == tag_group) ]
+                idx_group = np.intersect1d(idx_group,idx_tets)
+            if len_idx_group < len_idx_spike_tets:
+                idx_spike_tets = idx_group
+                len_idx_spike_tets = len_idx_group
+            idx_tets = np.setdiff1d(idx_tets,idx_group)
+        
+        idx_neigh = np.intersect1d(adj_tets_spk[idx_spike_tets], idx_all_tets)
+        idx_neigh = np.setdiff1d(idx_neigh, idx_spike_tets)
+        tag_neigh = tag_spk[idx_neigh]
+        if np.any(np.diff(tag_neigh)):
+            logger.warning('ambiguous new tag for node ' + str(idx_node))
+        tag_buff[idx_spike_tets] = tag_neigh[0]
+        
+        spike_data.append((idx_node+1, map_new_old[idx_spike_tets], 
+                           tag_spk[idx_spike_tets[0]], tag_neigh[0]))
+
+    new_tag = -1*np.ones_like(tag)
+    new_tag[map_new_old] = tag_buff
+    tag = np.copy(tag)
+    tag[new_tag != -1] = new_tag[new_tag != -1]
+    return tag, spike_data
+
+
+def _get_candidates_for_splitting(sp_dat, node_number_list, idx_surf_nodes):
+    """
+    Determines all spikes that might be suited for splitting. The basic idea is
+    that a spike can be split if there is a second node to which all tets of the 
+    spike are also connected. Then, the spike can be split by adding a new node
+    in the middle of the line between the orignal spike node and the second node.
+    
+    Parameters
+    ----------
+    sp_dat : list of tuples of the form
+        (idx_spikenode (1-based), idx_spike_tets, tag_old, tag_new)
+    node_number_list :
+        n_tetx4 ndarray of node indices
+    idx_surf_nodes : boolean ndarray
+        True for nodes at region boundaries
+
+    Returns
+    -------
+    splittest : list of tuples of the form
+        (idx_spikenode (1-based), idx_2nd_node, tag_old, tag_new)
+    sp2_spike_tets : nx2 ndarray
+        tet indices of spikes having 2 tets
+        (see _combine_small_spikes for further information)
+    sp2_unique_nodes : nx1 ndarray
+        indices of the spike nodes for the spikes with 2 tets
+
+    """
+    splittest = []
+    sp2_spike_tets = np.empty((0,2),dtype='int32')
+    sp2_unique_nodes = np.empty((0,2),dtype='int32')
+    
+    for sp in sp_dat:
+        idx_sp_node = sp[0]
+        idx_sp_tets = sp[1]
+        old_tag = sp[2]
+        new_tag = sp[3]
+        
+        if len(idx_sp_tets)<2:
+            logger.info(' _get_candidates_for_splitting: spike with one tetrahedron should not occur at this stage')
+            
+        elif len(idx_sp_tets)==2:
+            un, cn = np.unique(node_number_list[idx_sp_tets], return_counts=True)
+            idx = np.where(cn == 1)[0]
+            if len(idx) == 2:
+                sp2_unique_nodes = np.append(sp2_unique_nodes, un[idx].reshape((1,2)), axis=0)
+                sp2_spike_tets = np.append(sp2_spike_tets, idx_sp_tets.reshape((1,2)), axis=0)
+            else:
+                logger.info(' _get_candidates_for_splitting: weird spike with two tets')
+        else:
+            # try to find a 2nd node to which all tets of the spike are also connected
+            un, cn = np.unique(node_number_list[idx_sp_tets], return_counts=True)
+            idx = np.where((un != idx_sp_node) * (cn == len(idx_sp_tets)))[0]
+            if len(idx) == 0:
+                # if not all tets of the spike are connected to a 2nd node,
+                # try to pick one non-surface node as 2nd node
+                idx2 = np.where(~idx_surf_nodes[un-1])[0]
+                if len(idx2) == 1:
+                    splittest.append((idx_sp_node, un[idx2[0]], old_tag, new_tag))
+                    # Note: all tets of the spike that are not connected to the 
+                    # 2nd node will not be tested and automatically get the standard new tag
+            elif len(idx) == 1:
+                splittest.append((idx_sp_node, un[idx[0]], old_tag, new_tag))
+            else:
+                logger.info(' _get_candidates_for_splitting: weird spike with two fully connected 2nd nodes')
+            
+    return splittest, sp2_spike_tets, sp2_unique_nodes
+
+
+def _select_splits_from_candidates(splittest, node_number_list, node_coord, tag_org):
+    """
+    Determines the spikes that will be split from the candidates.
+    The spikes have to fulfill two criteria:
+        * All tets connected to both the spike node and the 2nd node have to 
+          have the same tag.
+        * When projected on the line between the spike node and the 2nd node,
+          all other nodes of these tets have to fall approx. in the middle of
+          the line.
+
+    Parameters
+    ----------
+    splittest : list of tuples of the form
+        (idx_spikenode (1-based), idx_2nd_node, tag_old, tag_new)
+    node_number_list :
+        n_tetx4 ndarray of node indices
+    node_coord :
+        n_nodesx3 ndarray of node positions.
+    tag_org : 
+        n_tetx1 ndarray of tet labels BEFORE any spike removal
+
+    Returns
+    -------
+    splitlist : list of tuples of the form
+        (idx_spikenode (1-based), idx_2nd_node, tag_old, tag_new)
+
+    """
+    splitlist = []
+    for sp in splittest:
+        idx_n1 = sp[0]
+        idx_n2 = sp[1]
+        idx_orgtets = np.where( np.any(node_number_list == idx_n1,axis=1) * 
+                                np.any(node_number_list == idx_n2,axis=1) )[0]
+        if len(idx_orgtets) == 0:
+            raise ValueError("The two nodes are not connected!")
+            
+        if np.max(tag_org[idx_orgtets]) != np.min(tag_org[idx_orgtets]):
+            # this can happen when the 2nd node is part of the "ring" of surface nodes connected to the first node
+            continue
+            
+        un = np.unique(node_number_list[idx_orgtets])
+        idx_others = un[(un != idx_n1) * (un != idx_n2)]
+        
+        v1 = node_coord[idx_n1-1,:] - node_coord[idx_n2-1,:]
+        v2 = node_coord[idx_n1-1,:] - node_coord[idx_others-1,:]
+        norm_v1 = np.linalg.norm(v1)
+        norm_v2 = np.linalg.norm(v2,axis=1)
+        cosalpha = np.sum(v1*v2, axis=1)/(norm_v1*norm_v2)
+        
+        if np.all(np.abs(cosalpha-0.5) < 0.3): # 0.3 is a magic number determined during initial testing
+            splitlist.append(sp)
+        
+    return splitlist
+
+
+def _combine_small_spikes(sp2_unique_nodes, sp2_spike_tets, adj_tets,
+                          node_number_list, tag_org, nr_nodes):
+    """
+    At thin interfaces, two spikes with each 2 tets can be directly next to each other.
+    The function combines them to a common spike with 4 tets and returns them as list 
+    of spikes for splitting.
+
+    Parameters
+    ----------
+    sp2_unique_nodes : nx2 ndarray
+        tet indices of spikes having 2 tets
+    sp2_spike_tets : nx1 ndarray
+        indices of the spike nodes for the spikes with 2 tets
+    adj_tets :
+        n_tetx4 ndarray of tet neighbors (-1 in case of "air")
+    node_number_list :
+        n_tetx4 ndarray of node indices
+    tag_org : TYPE
+        DESCRIPTION.
+    nr_nodes :
+        total number of nodes 
+
+    Returns
+    -------
+    splitlist : list of tuples of the form
+        (idx_spikenode (1-based), idx_2nd_node, tag_old, tag_new)
+
+    """
+    sp2_unique_nodes = np.sort(np.copy(sp2_unique_nodes), axis=1)
+    un, cn = np.unique(sp2_unique_nodes, axis=0, return_counts = True)
+    un = un[cn>1]
+    
+    splitlist = []
+    for i in un:
+        idx_spikes = np.where(np.all(i == sp2_unique_nodes,axis=1))[0]
+        un2, cn2 = np.unique(node_number_list[sp2_spike_tets[idx_spikes]], return_counts=True)
+        idx_sp_nodes = un2[cn2 == 4]
+        
+        if len(idx_sp_nodes) == 2:        
+            # get the correct tags and append to splitlist
+            _, sp_dat_hlp = _get_new_tag_for_spikes(idx_sp_nodes-1, adj_tets, node_number_list,
+                                                    tag_org, nr_nodes)
+            splitlist.append((idx_sp_nodes[0], idx_sp_nodes[1], sp_dat_hlp[1][3], sp_dat_hlp[0][3]))
+    
+    return splitlist
+
+
+def _split_spikes(m, splitlist):
+    """
+    Splits the spikes in the splitlist and updates the tags
+    (works in place on the supplied mesh)
+
+    Parameters
+    ----------
+    m :
+        mesh of meshio.Msh() type
+    splitlist : list of tuples of the form
+        (idx_spikenode (1-based), idx_2nd_node, tag_old, tag_new)
+
+    Returns
+    -------
+    idx_splittets :
+        indices of the split tets (for visualization and debugging)
+
+    """
+    idx_splittets = np.empty((0),dtype='int32')
+    for sp in splitlist:
+        idx_n1 = sp[0]
+        idx_n2 = sp[1]
+        old_tag = sp[2]
+        new_tag = sp[3]
+        
+        idx_tets1, idx_tets2 = m.split_tets_along_line(idx_n1,idx_n2,return_tetindices = True)
+        m.elm.tag1[idx_tets1-1] = new_tag
+        m.elm.tag1[idx_tets2-1] = old_tag
+        
+        idx_splittets=np.append(idx_splittets,idx_tets1)
+        idx_splittets=np.append(idx_splittets,idx_tets2)
+
+    m.elm.tag2[:] =  m.elm.tag1
+    return idx_splittets
+
+
+def update_tag_from_label_img(m, adj_tets, vol, affine, label_GM=None, label_CSF=None):
+    ''' relables tags when:
+            * tetrahedron more likely belongs to another label, based on the label image
+            * tetrahdron has more than one face to a neighbor with different label
+
+        Parameters
+        ----------
+        m: 
+            mesh of meshio.Msh() type
+        adj_tets: 
+            n_tetx4 ndarray of tet neighbors (-1 in case of "air")
+        vol : 3d ndarray
+            label image
+        affine : 4x4 ndarray
+            affine transformation from voxel indices to world mm coordinates
+        label_GM : int, optional
+            label used for GM tets. The default is None.
+        label_CSF : int, optional
+            label used for CSF tets. The default is None.
+            
+        Returns
+        -------
+        m:
+            mesh with updated m.elm.tag1 and m.elm.tag2
+        
+        Notes
+        ------
+        * The mesh must contain only tetrahedra
+        * done repeatedly until no tets are relabeled anymore (max 20 times)
+        * when labels for GM and CSF are given, CSF is not relabled to GM (avoids 
+          a few GM spikes)
+        * updates tag1 and tag2 of m.elm
+    '''
+    
+    # get most likely tag for each tet from label image
+    best_tag = np.zeros_like(m.elm.tag1)
+    best_tag_p = np.zeros_like(m.elm.tag1, dtype = np.float32)
+    for i in np.unique(m.elm.tag1):
+         ed = mesh_io.ElementData.from_data_grid(m, (vol[:]==i).astype(np.float32), 
+                                                 affine, '', order=1)        
+         idx = ed.value > best_tag_p
+         best_tag[idx] = i
+         best_tag_p[idx] = ed.value[idx]
+    
+    # relabel tets having more than one neighbor with different label
+    def get_nr_diff_tag(tag, adj_tets):
+        adj_labels = tag[adj_tets]
+        adj_labels[adj_tets == -1] = -1
+        adj_diff = adj_labels - m.elm.tag1.reshape((len(tag),1)) != 0
+        return np.sum(adj_diff, axis=1)
+    
+    m.elm.tag2 = np.copy(m.elm.tag1)
+    for i in range(20):
+        nr_diff_pre = get_nr_diff_tag(m.elm.tag1, adj_tets)
+        idx_relabel = (nr_diff_pre > 1)*(best_tag != m.elm.tag1)
+        if label_GM is not None:
+            idx_relabel[(m.elm.tag1 == label_CSF)*(best_tag == label_GM)] = False
+        m.elm.tag1[idx_relabel] = best_tag[idx_relabel]
+        
+        # undo relabeling for tets that got more "spiky"
+        nr_diff_post = get_nr_diff_tag(m.elm.tag1, adj_tets)
+        diff_pre_post = nr_diff_pre - nr_diff_post
+        idx_undo = idx_relabel*(diff_pre_post<0)
+        m.elm.tag1[idx_undo] = m.elm.tag2[idx_undo]
+        if (np.sum(idx_relabel) == np.sum(idx_undo)):
+            break
+            
+    idx_relabel = m.elm.tag1 == 0 # set back tets relabled to 0 to their original label
+    m.elm.tag1[idx_relabel] = m.elm.tag2[idx_relabel]
+    logger.info('   Relabled ' + str(np.sum(m.elm.tag1 != m.elm.tag2)) + ' tets')
+    m.elm.tag2[:] = m.elm.tag1
+    return m
+
+
+def update_tag_from_tet_neighbors(m, faces, tet_faces, adj_tets, nr_iter = 12):
+    ''' relables tetrahedra when they are surrounded by
+            * 4 neighbors all having a different label
+            * at least 3 neighbors with a different label, whereby 2 of these
+              3 neighbors need to share the same label (e.g. a tet with label 2
+              surrounded by 2, 3, 4, 4 is relabeled to 4)
+            * at least 2 neighbors with a different label, whereby these 2
+              neighbors need to have the same label and a simple surface
+              analysis indicates a surface defect
+        
+        this is done iteratively (standard: 12 times), whereby (most) tetrahedra 
+        that get repeatedly relabled are blocked from further relabeling; 
+        full convergence is not guaranteed
+            
+        Parameters
+        ----------
+        m: 
+            mesh of meshio.Msh() type
+        faces: 
+            n_facesx3 ndarray of triangle nodes
+        tet_faces:
+            n_tetsx4 ndarray of tet faces (indices into the faces array)
+        adj_tets: 
+            n_tetx4 ndarray of tet neighbors (-1 in case of "air")
+        nr_iter: int, optional
+            number of iteratins. The default is 10.
+            
+        Returns
+        -------
+        m:
+            mesh with updated m.elm.tag1 and m.elm.tag2
+        
+        Notes
+        ------
+        * The mesh must contain only tetrahedra
+        * updates tag1 and tag2 of m.elm        
+    '''
+    tag = np.copy(m.elm.tag1) 
+    tag_buffer = np.copy(m.elm.tag1)
+    relabeling_allowed = np.ones_like(m.elm.tag1, dtype = bool)
+    just_relabelled = np.zeros_like(m.elm.tag1, dtype = bool)
+    for i in range(nr_iter):
+        just_relabelled[:] = False
+        
+        # relabel tets with 4 and 3 different neighbors
+        for k in (4,3):
+            idx_elm, new_tag = _get_elm_and_new_tag(tag, adj_tets, k)
+            tag[idx_elm] = new_tag
+            just_relabelled[idx_elm] = True
+            
+        # relabel tets with 2 different neighbors
+        idx_elm, new_tag, adj_diff = _get_elm_and_new_tag(tag, adj_tets, 2, return_diffmat = True)
+        # exclude tets at outer surface and ensure that tets can still be relabeled
+        idx = new_tag > -1
+        idx *= np.in1d( idx_elm, np.where(relabeling_allowed)[0] )
+        idx_elm = idx_elm[idx]
+        new_tag = new_tag[idx]
+        # get the 2 nodes that are shared by the two tet faces facing the 
+        # different neighbor tets 
+        faces_elm = tet_faces[idx_elm]
+        faces_elm = faces_elm[adj_diff[idx_elm]].reshape((-1,2))
+        facenodes_elm = np.sort(faces[faces_elm].reshape((-1,6)))
+        facenodes_elm = facenodes_elm[:,:5][np.diff(facenodes_elm) == 0].reshape((-1,2))
+        # test whether these nodes are part of a surface defect
+        # (note: get_elm_and_new_tag ensure only tets with diff neighbors that 
+        #  have the same label --> face_node_diff reveals defect, not T-junction)
+        idx_surface_tri, face_node_diff = _get_surfaces(faces, tet_faces, adj_tets, tag, m.nodes.nr)[:2]
+        idx = np.max(face_node_diff[facenodes_elm],axis=1)>0 # face_node_diff > 0 indicates a surface defect
+        idx_elm = idx_elm[idx]
+        new_tag = new_tag[idx]
+        tag[idx_elm] = new_tag
+    
+        if i > 2:
+            # stop flip-flopping between the orginal and a second label
+            idx = (tag == m.elm.tag1) * (tag != tag_buffer)
+            relabeling_allowed[idx] = False
+            # prevent that relabeling tets with two faces converts them to back to tets with 3 or 4 faces
+            idx = (tag == tag_buffer) * just_relabelled
+            relabeling_allowed[idx] = False
+        logger.info('     It. ' + str(i) + ': relabled ' + str(np.sum(tag_buffer != tag)) + ' tets')
+        tag_buffer[:] = tag
+    
+    logger.info('   Relabeled ' + str(np.sum(m.elm.tag1 != tag)) + ' tets')    
+    m.elm.tag1 = tag
+    m.elm.tag2[:] = m.elm.tag1
+    return m     
+
+
+def update_tag_from_surface(m, faces, tet_faces, adj_tets, do_splits = False,
+                            fast_track = False):
+    ''' relables tetrahedra when they are part of a localized spike
+        as detected by analysis of the surface topology
+    
+        Parameters
+        ----------
+        m: 
+            mesh of meshio.Msh() type
+        faces: 
+            n_facesx3 ndarray of triangle nodes
+        tet_faces:
+            n_tetsx4 ndarray of tet faces (indices into the faces array)
+        adj_tets: 
+            n_tetx4 ndarray of tet neighbors (-1 in case of "air")
+        do_splits: bool 
+            whether to split spikes that reach deep into two regions
+            (standard: False)
+        fast_track: bool
+            whether to test only nodes connected to three different regions. 
+            This leads to far less nodes that need to be tested. However, 
+            spikes, e.g. in GM sulci will then not be removed.
+            (standard: False)
+            
+        Returns
+        -------
+        m:
+            mesh with updated m.elm.tag1 and m.elm.tag2
+        
+        Notes
+        ------
+        * The mesh must contain only tetrahedra
+        * updates tag1 and tag2 of m.elm
+        * for do_splits=True: variables faces, tet_faces, adj_tets will
+          be outdated after the call, as the function adds new tetrahedra
+    '''
+    DEBUG=False
+    # reconstruct surface, get node-connectivity matrix
+    idx_surface_tri, face_node_diff, nneighb, conn_nodes = _get_surfaces(faces, tet_faces, adj_tets, 
+                                                                         m.elm.tag1, m.nodes.nr)
+    
+    # get to-be-tested surface nodes (uses heuristics to lower the number of candidate nodes)
+    idx_test_nodes = _get_test_nodes(faces, tet_faces, adj_tets, idx_surface_tri, face_node_diff,
+                                     nneighb, m.nodes[:], m.elm.tag1, m.elm.node_number_list,
+                                     fast_track = fast_track)
+    
+    # detect spikes by analysis of surface topology around each test node
+    logger.info('     Testing '+ str(np.sum(idx_test_nodes)) + ' nodes (matrix: '
+            + str(conn_nodes.shape) + ', ' + str(conn_nodes.nnz) + ' entries)')
+    idx_spike_nodes = _get_spikes_from_conn_matrix(conn_nodes, idx_test_nodes, nneighb)
+    
+    # set new tag for spike nodes
+    tag_buff = m.elm.tag1
+    m.elm.tag1, sp_dat = _get_new_tag_for_spikes(idx_spike_nodes, adj_tets, m.elm[:],
+                                                 m.elm.tag1, m.nodes.nr)
+    logger.info('   Relabled ' + str(np.sum(m.elm.tag1 != m.elm.tag2)) + ' tets')
+    m.elm.tag2[:] = m.elm.tag1
+    
+    if do_splits:
+        # split spikes that reach deep into two regions        
+        #   step 1: determine candidate spikes that might be suited for splitting
+        idx_surf_nodes = conn_nodes.getnnz(axis=0)>0
+        splittest, sp2_tets, sp2_uniquenodes = _get_candidates_for_splitting(sp_dat, m.elm.node_number_list, 
+                                                                             idx_surf_nodes)
+        #   step 2: determine the spikes that will be split from the candidates
+        splitlist = _select_splits_from_candidates(splittest, m.elm.node_number_list, 
+                                                   m.nodes.node_coord, tag_buff)
+        
+        #   step 3: at thin interfaces, two spikes with each 2 tets can be directly next
+        #   to each other --> combine to a common spike with 4 tets that will be split
+        splitlist += _combine_small_spikes(sp2_uniquenodes, sp2_tets, adj_tets, 
+                                           m.elm.node_number_list, tag_buff, m.nodes.nr)
+        
+        #   step 4: split (updates the mesh in place)
+        n_tet_pre = m.elm.nr
+        idx_splittets = _split_spikes(m, splitlist)
+        logger.info('   Split ' + str(m.elm.nr - n_tet_pre) + ' tets')
+        m.elm.tag2 = m.elm.tag1.copy()
+        
+        if DEBUG:
+            ed=np.zeros_like(m.elm.tag1)
+            ed[idx_splittets-1] = 1
+            ed=mesh_io.ElementData(ed)
+            m.add_element_field(ed,'splittets')
+        
+    return m
+
+
+def _remove_spikes(m, label_img, affine, label_GM = 2, label_CSF = 3):
+    """
+    wrapper function around the three spike removal steps
+
+    Parameters
+    ----------
+    m : simnibs.Msh
+        mesh from cgal, has to be without surfaces!
+    label_img: 3D np.ndarray in uint8 format
+        Labeled image from segmentation
+    affine: 4x4 np.ndarray
+        Affine transformation from voxel coordinates to world coordinates
+    label_GM : int, optional
+        label for GM volume. The default is 2.
+    label_CSF : int, optional
+        label for CSF volume. The default is 3.
+
+    Returns
+    -------
+    msh: simnibs.Msh
+        Mesh structure
+
+    """
+    logger.info('Removing Spikes')
+    logger.info(' Step 1: Update tags from label image')
+    faces, tet_faces, adj_tets = m.elm._get_tet_faces_and_adjacent_tets()
+    tag_buff = m.elm.tag1.copy()
+    m = update_tag_from_label_img(m, adj_tets, label_img, affine, 
+                                  label_GM = label_GM, label_CSF = label_CSF)
+    
+    logger.info(' Step 2: Update tags from tet neighbors')
+    m = update_tag_from_tet_neighbors(m, faces, tet_faces, adj_tets)
+    
+    logger.info(' Step 3: Resolve remaining localized spikes ')
+    m = update_tag_from_surface(m, faces, tet_faces, adj_tets, do_splits = True)
+            
+    logger.info('Done Removing Spikes: Total number of relabled tets: ' +
+                str(np.sum(m.elm.tag1[:len(tag_buff)] != tag_buff)) +
+                '; Number of split tets: ' + str(len(m.elm.tag1) - len(tag_buff)))
+    
+    # remove "air" tetrahedra with label -1 and corresponding nodes
+    idx_keep = np.where(m.elm.tag1 != -1)[0] + 1
+    m = m.crop_mesh(elements = idx_keep)
+    
+    return m
+
+
+def _fix_labels(m, label_img):
+    ''' Assign the right labels to the mesh as CGAL modifies them '''
+    indices_seg, label_counts = np.unique(label_img, return_counts=True)
+    indices_seg = indices_seg[1:]
+    label_counts = label_counts[1:]
+    indices_cgal = np.unique(m.elm.tag1)
+    n_dropped = len(indices_seg)-len(indices_cgal)
+    if n_dropped:    
+        idx_keep = np.argsort(label_counts)[::-1]
+        idx_keep = idx_keep[:-n_dropped]
+        indices_seg = np.sort(indices_seg[idx_keep])
+        logger.warn('{} small region(s) dropped during meshing. Check label numbers in mesh!'.format(n_dropped))
+    new_tags = np.copy(m.elm.tag1)
+    for i, t in enumerate(indices_seg):
+        new_tags[m.elm.tag1 == i+1] = t
+    m.elm.tag1 = new_tags
+    m.elm.tag2 = new_tags.copy()
+    return m
+
+
+def _relabel_microtets(m, el_max = 0.0001):
+    """ CGAL can create spurious groups of microscopic tetrahedra
+    at region boundaries. In order to get mmg to fix them, they are
+    relabled to the most common tag in each group. By that, the 
+    boundary is moved away and mmg will resolve them even
+    when -nosurf is set.
+    
+    Parameters
+    ----------
+    m : simnibs.Msh
+        Mesh structure.
+    el_max : float, optional
+        maximal edge length. Tetrahedra will be relabeled
+        when all edges are shorter than el_max. 
+        The default is 0.0001.
+
+    Returns
+    -------
+    m : simnibs.Msh
+        Mesh structure.
+
+    """
+    M = m.nodes[m.elm[:]]
+    E = np.array([
+        M[:, 0] - M[:, 1],
+        M[:, 0] - M[:, 2],
+        M[:, 0] - M[:, 3],
+        M[:, 1] - M[:, 2],
+        M[:, 1] - M[:, 3],
+        M[:, 2] - M[:, 3]])
+    E = np.swapaxes(E, 0, 1)
+    # max Edge length
+    Smax = np.max(np.linalg.norm(E, axis=2), axis=1)
+
+    idx = np.argwhere(Smax<el_max).flatten()
+
+    if len(idx) == 0:
+        return m
+
+    idx_c = m.elm.connected_components(idx+1)
+
+    for i in idx_c:
+        logger.debug(f"Relabeling group of {len(i)} micro-tets")
+        m.elm.tag1[i-1] = np.argmax(np.bincount(m.elm.tag1[i-1]))
+    m.elm.tag2[:] = m.elm.tag1
+    return m
+
+
+def _run_mmg(m, mmg_noinsert=True, fn_sol=None):
+    """
+    Wrapper around mmg command line call to improve mesh quality.
+
+    Parameters
+    ----------
+    m : simnibs.Msh
+        Mesh structure.
+    mmg_noinsert : bool, optional
+        set -noinsert flag to prevent mmg from adding nodes. The default is True.
+    fn_sol : str, optional, default: None
+        Filename of .sol file containing the sizing field (created with create_sizing_field_sol_file())
+
+    Returns
+    -------
+    m : simnibs.Msh
+        Mesh structure.
+    """
+    logger.info('Improving Mesh Quality')
+    fn_tmp_in_gmsh = tempfile.NamedTemporaryFile().name + ".msh"
+    fn_tmp_in_medit = tempfile.NamedTemporaryFile().name + ".mesh"
+    fn_tmp_out = tempfile.NamedTemporaryFile().name + ".msh"
+    mesh_io.write_msh(m, fn_tmp_in_gmsh)
+    del m
+
+    # set meshio convert command
+    cmd = ["meshio", "convert", fn_tmp_in_gmsh, fn_tmp_in_medit,  # file_finder.path2bin("meshio")
+           "--input-format", "gmsh", "--output-format", "medit"]
+
+    # convert mesh from gmsh (.msh) to medit format (.mesh) for mmg
+    spawn_process(cmd, lvl=logging.DEBUG)
+
+    # set MMG command
+    if mmg_noinsert:
+        cmd = [file_finder.path2bin("mmg3d_O3"), "-v", "6", "-nosurf", "-hgrad", "-1", "-rmc", "-noinsert",
+               "-in", fn_tmp_in_medit, "-out", fn_tmp_out]
+    else:
+        if fn_sol is not None:
+            cmd = [file_finder.path2bin("mmg3d_O3"), "-v", "6", "-nosurf", "-hgrad", "-1", "-rmc",
+                   "-hsiz", "100.0", "-hmin", "1.3", "-in", fn_tmp_in_medit, "-out", fn_tmp_out, "-sol", fn_sol]
+        else:
+            cmd = [file_finder.path2bin("mmg3d_O3"), "-v", "6", "-nosurf", "-hgrad", "-1", "-rmc",
+                   "-hsiz", "100.0", "-hmin", "1.3", "-in", fn_tmp_in_medit, "-out", fn_tmp_out]
+        
+    # run MMG to improve mesh
+    spawn_process(cmd, lvl=logging.DEBUG)
+
+    # read mesh written by MMG (msh in ascii format)
+    m = mesh_io.read_msh(fn_tmp_out, skip_data=True)
+    
+    # remove tmp-files
+    try:
+        os.remove(fn_tmp_in_gmsh)
+    except:
+        logger.warning(f'Could not delete {fn_tmp_in_gmsh}')
+
+    try:
+        os.remove(fn_tmp_in_medit)
+    except:
+        logger.warning(f'Could not delete {fn_tmp_in_medit}')
+
+    try:
+        os.remove(fn_tmp_out)
+    except:
+        logger.warning(f'Could not delete {fn_tmp_out}')
+        
+    return m
+    
+
+def create_mesh(label_img, affine,
+                elem_sizes={"standard": {"range": [1, 5], "slope": 1.0}},
+                smooth_size_field = 2,
+                skin_facet_size=2.0, 
+                facet_distances={"standard": {"range": [0.1, 3], "slope": 0.5}},
+                optimize=True, remove_spikes=True, skin_tag=1005,
+                hierarchy=None, smooth_steps=5, skin_care=20, 
+                sizing_field=None, mmg_noinsert=False, debug=False, num_threads=2):
+    """Create a mesh from a labeled image.
+
+    The maximum element sizes (CGAL facet_size and cell_size) are controlled 
+    by elem_sizes:
+        size = slope * thickness
+        size[size < range[0] = range[0]
+        size[size > range[1] = range[1]
+    where "thickness" is the local tissue thickness, 
+    "range" is the size range (label-specific if label is added to elem_sizes, 
+                                otherwise the "standard" range is used)
+    The distance (CGAL facet_distance) parameter is calcualted in a similar way.
+    This allows for the meshing to adjust sizes according to local needs.
+
+    Parameters
+    ----------
+    label_img: 3D np.ndarray in uint8 format
+        Labeled image from segmentation
+    affine: 4x4 np.ndarray
+        Affine transformation from voxel coordinates to world coordinates
+    elem_sizes: dictionary (optional)
+        Lists the relationship between thickness and elem_sizes.
+        Label-specific relationships can be added if needed, e.g. for label 2:
+            {"standard": {"range": [1, 5], "slope": 1.0},
+                    "2": {"range": [1, 2], "slope": 0.7}}
+        "range" determines the minimum and maximum values for element sizes.
+        "slope" determines relationship between thickness and element sizes.      
+        Note: Label indices are used as keys, and need to be provided as string
+        Default: {"standard": {"range": [1, 5], "slope": 1.0}}
+    smooth_size_field: int (optional)
+        Defines the size of a triangular kernel to smooth the size field. A bit
+        of smoothing helps to remove the effect of a few outliers in the 
+        thickness estimates on the size field. Set to 0 to disable.
+        The kernel size is 2*smooth_size_field+1 in voxels. Default:  2
+    skin_facet_size: float (optional)
+        Maximum size for the triangles of the outermost surface. If set to None,
+        the elements of the outermost surface will be scaled the same way as
+        the other surfaces. Default:  2.0
+    facet_distances: dictionary (optional)
+        Relationship between thickness and facet_distance. For small
+        facet_distance values, the meshing will follow the label boundaries 
+        in the original image more strictly. This also means more elements. 
+        Label-specific relationships can be added if needed.
+        "range": Minimum and maximum values for facet_distance
+        "slope": Steepness of relationship between thickness and facet_distance.
+        Default: {"standard": {"range": [0.1, 3], "slope": 0.5}}
+    optimize: bool (optional)
+        Whether to run lloyd optimization on the mesh. Default: True
+    remove_spikes: bool (optional)
+        Whether to remove spikes to create smoother meshes. Default: True
+    skin_tag: float (optional)
+        1) Restrict effects of skin_facet_size to the outer boundary of the 
+           region with label skin_tag-1000 (i.e. 5 for 1005)
+        2) Add outer surface to mesh using given tag. Set to None to disable.
+        NOTE: This surface will replace any other surface with the same tag.
+        Default: 1005
+    hierarchy: list of ints or None (optional)
+        List of surface tags that determines the order in which triangles 
+        are kept for twin pairs (for remove_twins=True). Default for hierarchy=None:
+        (1, 2, 9, 3, 4, 8, 7, 6, 10, 5)
+        i.e. WM (1) has highest priority, GM (2) comes next, etc; 
+    smooth_steps: int (optional)
+        Number of smoothing steps applied to the final mesh surfaces. Default: 5
+    skin_care: int (optional)
+        Number of addtional smoothing steps applied to the skin. Default: 20
+    sizing_field: 3D np.ndarray in float format (optional)
+        Sizing field to control the element sizes. Its shape has to be the same
+        as label_img.shape. Zeros will be replaced by values from the 
+        standard sizing field. Default: None
+    mmg_noinsert : bool, optional, default: False
+        Set this flag to constrain the mesh improvement algorithm of MMG to not insert additional points.
+        In this way, the number of elements of the mesh is not increased. (not recommended)
+    num_threads: int (optional)
+        Number of threads used for meshing. Default: 2
+
+    Returns
+    -------
+    msh: simnibs.Msh
+        Mesh structure
+    """
+    if hierarchy is None:
+        hierarchy = (1, 2, 9, 3, 4, 8, 7, 6, 10, 5)        
+    if not 'standard' in elem_sizes:
+        raise ValueError('elem_sizes needs a \"standard\" entry')
+    if not 'standard' in facet_distances:
+        raise ValueError('facet_distances needs a \"standard\" entry')
+
+    # Calculate thickness
+    logger.info('Calculating tissue thickness')
+    start = time.time()
+    thickness = _calc_thickness(label_img)
+    thickness[thickness < .5] = 100 # set background thickness to some large value
+    voxel_size = get_vox_size(affine) 
+    if not np.allclose(np.diff(voxel_size), 0):
+        logger.warn('Anisotropic image, meshing may contain extra artifacts')
+    thickness *= np.average(voxel_size) # Scale thickness with voxel size
+    
+    # Define size fields and distance field
+    logger.info('Calculating sizing fields')
+    size_field = _sizing_field_from_thickness(
+        label_img, thickness, elem_sizes
+    )
+    distance_field = _sizing_field_from_thickness(
+        label_img, thickness, facet_distances
+    )
+    del thickness
+    
+    # Smooth size field a bit to reduce effect of a few outliers in the thickness
+    # map on the mesh; the outliers show up as localized small thickness values at 
+    # some of the tissue boundaries
+    if smooth_size_field:
+        size_field = size_field**(1/3) # compress high values to preserve edges a bit better
+        kernel = smooth_size_field+1-np.abs(np.arange(-smooth_size_field, 
+                                                      smooth_size_field+1, 1))
+        kernel = kernel/np.sum(kernel)
+        for i in range(3):
+            size_field = scipy.ndimage.convolve1d(size_field, kernel, axis=i, 
+                                            mode='constant', cval=0.0, origin=0)
+        size_field = size_field**3
+    
+    # Control triangle size of outer surface to ensure eletrode meshing works OK
+    if skin_facet_size is not None:      
+        boundary = (label_img > 0).astype('int8')
+        boundary = boundary-erosion(boundary,1)
+        if skin_tag is not None:
+            # keep boundary only at regions with label skin_tag-1000
+            # to save some tetrahedra
+            skin_tet_tag = skin_tag-1000
+            boundary *= (label_img == skin_tet_tag)
+            boundary = dilate(boundary,1)
+            boundary *= (label_img == skin_tet_tag)
+        else:
+            boundary = dilate(boundary,1)
+        size_field = size_field.flatten()
+        size_field[boundary.flatten()] = skin_facet_size
+        size_field = size_field.reshape(label_img.shape)
+        del boundary
+    logger.info(
+        'Time to prepare meshing: ' +
+        format_time(time.time()-start)
+    )
+    
+    # Replace values in size_field at positions where sizing_field > 0 
+    if sizing_field is not None:
+        assert sizing_field.shape == label_img.shape
+        size_field[sizing_field>0] = sizing_field[sizing_field>0]
+    
+    if debug:
+        tmp_nii = nib.Nifti1Image(size_field, affine)
+        nib.save(tmp_nii, 'size_field.nii.gz')
+        tmp_nii = nib.Nifti1Image(distance_field, affine)
+        nib.save(tmp_nii, 'distance_field.nii.gz')
+        del tmp_nii
+    
+    # Run meshing
+
+    start = time.time()
+    m = image2mesh(
+        label_img,
+        affine,
+        facet_size=size_field,
+        facet_distance=distance_field,
+        cell_size=size_field,
+        optimize=optimize,
+        num_threads=num_threads
+    )
+
+    del size_field, distance_field
+    logger.info(
+        'Time to mesh: ' +
+        format_time(time.time()-start)
+    )
+
+    # separate out tetrahedron (will reconstruct surfaces later)
+    start = time.time()
+    m = m.crop_mesh(elm_type=4)
+
+    # assign the right labels to the mesh as CGAL modifies them
+    m = _fix_labels(m, label_img)
+
+    # relabel groups of microscopic tets to a common tag, so that mmg fixes them
+    m = _relabel_microtets(m)
+
+    if debug:
+        mesh_io.write_msh(m, 'before_despike.msh')
+
+    # remove spikes from mesh
+    if remove_spikes:
+        m = _remove_spikes(m, label_img, affine, label_GM=2, label_CSF=3)
+
+    # keep only largest component
+    idx = m.elm.connected_components()
+    m = m.crop_mesh(elements=max(idx, key=np.size))
+
+    # reconstruct surfaces
+    logger.info('Reconstructing Surfaces')
+    m.fix_th_node_ordering()
+    m.reconstruct_unique_surface(hierarchy=hierarchy, add_outer_as=skin_tag)
+
+    # smooth surfaces
+    if smooth_steps > 0:
+        logger.info('Smoothing Mesh Surfaces')
+        m.smooth_surfaces(smooth_steps, step_size=0.3, max_gamma=10)
+
+    if skin_care > 0:
+        logger.info('Extra Skin Care')
+        m.smooth_surfaces(skin_care, step_size=0.3, tags=skin_tag, max_gamma=10)
+
+    if debug:
+        mesh_io.write_msh(m, 'before_mmg.msh')
+
+    # sizing fields can theoretically also applied by creating a NodeData field but this is currently not working.
+    # add sizing field from sizing image to mesh in a NodeData field called "sizing_field:metric" for mmg
+    # m.add_sizing_field(sizing_field=sizing_field, affine=affine)
+
+    if sizing_field is not None:
+        fn_sol = os.path.splitext(m.fn)[0] + ".sol"
+        create_sizing_field_sol_file(mesh=m,
+                                     sizing_field=sizing_field,
+                                     affine=affine,
+                                     fn_sol=os.path.splitext(m.fn)[0] + ".sol")
+    else:
+        fn_sol = None
+
+    # improve mesh quality using mmg
+    m = _run_mmg(m, mmg_noinsert, fn_sol)
+        
+    logger.info(
+        'Time to post-process mesh: ' +
+        format_time(time.time()-start)
+    )
+    return m
+
+
+def create_sizing_field_sol_file(mesh, sizing_field, affine, fn_sol=None):
+    """
+
+    Parameters
+    ----------
+    mesh : Msh
+        Head mesh the sizing field is computed for.
+    sizing_field : str or nifti image or np.ndarray
+        Filename of nifti image or nifti image of sizing field, or 3D numpy array with the same shape as
+        label_img.shape, which will be applied to the nodes.
+    affine : 4x4 ndarray
+        Array describing the affine transformation from the data grid to the mesh space.
+    fn_sol : str
+        Filename of .sol file containing the sizing field in the nodes.
+        If nothing is provided, the file will have the same name as the mesh with a .sol extension.
+    """
+    if fn_sol is None:
+        os.path.splitext(mesh.fn)[0] + ".sol"
+
+    # read sizing image
+    if type(sizing_field) is str:
+        sizing_image = nib.load(sizing_field)
+        sizing_field = sizing_image.get_fdata()
+    # if an image is passed read the sizing field data out of it
+    elif type(sizing_field) is nib.nifti1.Nifti1Image:
+        affine = sizing_field.affine
+        sizing_field = sizing_field.get_fdata()
+
+    if affine is None:
+        raise ValueError("Please provide affine for sizing field.")
+
+    # create a NodeData field containiong the sizing field with ":metric" tag for mmg
+    sizing_field_NodeData = mesh_io.NodeData.from_data_grid(mesh=mesh,
+                                                            data_grid=sizing_field,
+                                                            affine=affine,
+                                                            field_name='sizing_field:metric')
+
+    # ensure positive element sizes
+    sizing_field_NodeData.value = np.abs(sizing_field_NodeData.value)
+
+    # write .sol file with sizing field
+    with open(fn_sol, 'w') as f:
+        f.write('MeshVersionFormatted 2\n')
+        f.write('\n')
+        f.write('Dimension 3\n')
+        f.write('\n')
+        f.write('SolAtVertices\n')
+        f.write(f'{len(sizing_field_NodeData.value)}\n')
+        f.write('1 1\n')
+        np.savetxt(f, sizing_field_NodeData.value, newline="\n", fmt='%.6f')
+        f.write('\n')
+        f.write('End')
+
+# def relabel_spikes(elm, tag, with_labels, adj_labels, label_a, label_b, 
+#                    target_label, labels, nodes_label, adj_th, adj_threshold=2,
+#                    log_level=logging.DEBUG, relabel_tol=1e-6, max_iter=20,
+#                    nlist=None,maxn=None):
+#     ''' Relabels the spikes in a mesh volume, in-place
+
+#     A spike is defined as a tetrahedron in "label_a" or "label_b"
+#     which has at least one node in the other volume and
+#     at least "adj_threshold" faces adjacent to tetrahedra in
+#     "target_label".
+
+#     Parameters
+#     -----------
+#     elm: ndarray
+#        simnibs.Msh.elm[:] mesh structure
+#     tag: ndarray
+#         labels for elements (simnibs.Msh.elm.tag1)
+#     with_labels: ndarray (ntag x nelements) bool
+#         indicates if element contains each of the labels
+#     adj_labels:  ndarray int
+#         labels for adjacent elements
+#     label_a: int
+#         index for volume label with spikes
+#     label_b: int
+#         index for second volume label with spikes
+#     target_label: int
+#         index for volume label to relabel spikes to
+#     labels: ndarray int
+#         list of labels
+#     nodes_label: ndarray (ntag x nelements) int
+#         count of how many nodes in each element have each label, used when updating
+#     adj_th: list
+#        value of m.elm.find_adjacent_tetrahedra()
+#     adj_threshold: int (optional)
+#         Threshhold of number of adjacent faces for being considered a spike
+#     relabel_tol: float (optional)
+#         Fraction of the elements that indicates convergence
+#     max_iter: int
+#         Maximum number of relabeling iterations
+#     nlist : ndarray int
+#         list of which elements each nodes is connected to
+#     maxn : ndarray int
+#         number of elements that each nodes is connected to 
+#         (needed for lookup in nlist)
+#     '''
+#     logger.log(
+#         log_level,
+#         f'Relabeling spikes in {labels[label_a]} and {labels[label_b]} to {labels[target_label]}'
+#     )
+#     if not np.any(with_labels[label_a] * with_labels[label_b]):
+#         return
+
+#     for i in range(max_iter):
+#         # Relabel tissue A
+#         # Find spikes
+#         A_to_relabel, frac_A_relabeled = _find_spikes(tag, label_a, label_b,
+#                   with_labels, adj_labels, target_label, labels, adj_threshold)
+#         # Update tags and adjlabels, with_labels and nodes_label in place
+#         _update_tags(tag, elm, adj_th, with_labels, adj_labels, A_to_relabel,
+#                      label_a, target_label, labels, nodes_label,nlist,maxn)
+
+#         # Relabel tissue B
+#         # Find spikes
+#         B_to_relabel, frac_B_relabeled = _find_spikes(tag, label_b, label_a,
+#                   with_labels, adj_labels, target_label, labels, adj_threshold)
+#         # Update tags and adjlabels, with_labels and nodes_label in place
+#         _update_tags(tag, elm, adj_th, with_labels, adj_labels, B_to_relabel,
+#                      label_b, target_label, labels, nodes_label,nlist,maxn)
+        
+#         logger.log(log_level,
+#                    f'Relabeled {np.sum(A_to_relabel)} from {labels[label_a]} '
+#                    f'and {np.sum(B_to_relabel)} from {labels[label_b]}'
+#                    )
+
+#         # Stop if converge has been reached
+#         if frac_A_relabeled < relabel_tol and frac_B_relabeled < relabel_tol:
+#             break
+        
+#     # A_to_relabel, frac_A_relabeled = _find_spikes(tag, label_a, label_b,
+#     #           with_labels, adj_labels, target_label, labels, adj_threshold)
+#     # B_to_relabel, frac_B_relabeled = _find_spikes(tag, label_b, label_a,
+#     #           with_labels, adj_labels, target_label, labels, adj_threshold)
+#     # print(f'converged after {i+1} iterations, {np.sum(A_to_relabel)+np.sum(B_to_relabel)} left to relabel')
+        
+    
+# @numba.njit(parallel=True, fastmath=True)
+# def _find_spikes(tag, label, label2, with_labels, adj_labels, target_label, labels, adj_threshold=2):
+#     '''
+#     Find spikes
+    
+#     Parameters
+#     ----------
+#     tag : ndarray int
+#         labels for elements
+#     label : int
+#             index for volume label with spikes
+#     label2 : int
+#             index for second volume label with spikes
+#     with_labels : ndarray (ntag x nelements) bool
+#             indicates if element contains each of the labels
+#     adj_labels : ndarray int
+#         labels for adjacent elements
+#     target_label : int
+#         target label index
+#     labels : ndarray int
+#             list of labels.
+#     adj_threshold : list, optional
+#         Threshold of number of adjacent faces for being considered a spike. The default is 2.
+    
+#     Returns
+#     -------
+#     ndarray bool
+#         Indicates if spikes were found
+    
+#     '''
+#     # Initialize output
+#     found_spikes = np.zeros(tag.shape[0], dtype='bool')
+#     # initialize number of elements with relevant label
+#     na = 0
+#     nspikes = 0
+#     # Parallel loop over elements
+#     for i in numba.prange(tag.shape[0]):
+#     # if element has the label
+#         if tag[i] == labels[label]:
+#             # increment element count with label
+#             na += 1
+#             # if we have the other label too
+#             if with_labels[label2, i]:
+#                 # local variable (for thread) holding spikes count
+#                 spikes = 0
+#                 # loop over adjacent element
+#                 for j in range(adj_labels.shape[1]):
+#                     # if they have the target label too
+#                     if adj_labels[i, j] == labels[target_label]:
+#                         # increment spike count
+#                         spikes += 1
+#                         # if above threshold indicate spikes
+#                         if spikes >= adj_threshold:
+#                             found_spikes[i] = True
+#                             # increment number of spikes found
+#                             nspikes += 1
+#                             # it is already a spike no need to go on
+#                             break
+#     # return found spikes and ratio of spikes (to check convergence)
+#     return found_spikes, float(nspikes) / float(na)
+
+
+# @numba.njit
+# def _update_tags(tag, elm, adj_th, with_labels, adj_labels, to_relabel, label, 
+#                  target_label, labels, nodes_label,nlist,maxn):
+#     '''
+#     Update attributes needed for identifying spikes in place
+#     Parameters
+#     ----------
+#     tag : ndarray int
+#         labels for elements
+#     elm : ndarray int
+#         elements
+#     adj_th : ndarray int
+#         value of m.elm.find_adjacent_tetrahedra()
+#     with_labels : ndarray bool
+    
+#     adj_labels : ndarray  int
+#         labels for adjacent elements
+#     to_relabel : ndarray bool
+#         Elements to relabel.
+#     label : int
+#         original label index
+#     target_label : int
+#         new label
+#     labels : ndarray int
+#         list of labels
+#     nodes_label : ndarray (ntag x nelements) int
+#         count of how many nodes in each element have each label
+#     nlist : ndarray int
+#             list of which elements each nodes is connected to
+#     maxn : ndarray int
+#         number of elements that each nodes is connected to 
+#         (needed for lookup in nlist)
+#     Returns
+#     -------
+#     None.
+    
+#     '''
+#     # Loop over elements
+#     for i in range(tag.shape[0]):
+#         # relabel to intended label if indicated
+#         if to_relabel[i]:
+#             tag[i] = labels[target_label]
+#             # update count of nodes with labels
+#             for j in range(elm.shape[1]):
+#                 nodes_label[label, elm[i, j]] -= 1  # decrease original label
+#                 nodes_label[target_label, elm[i, j]] += 1  # increase intended label
+#                 # loop over elements this node is connected to update with_labels
+#                 # avoids looping over the entire mesh
+#                 for m in range(maxn[elm[i,j]-1],maxn[elm[i,j]]):
+#                     # Update only relevant if the element actually had the node
+#                     if with_labels[label, nlist[m]]:
+#                         with_labels[label, nlist[m]] = False
+#                         for n in range(elm.shape[1]):
+#                             if nodes_label[label, elm[nlist[m], n]] > 0:
+#                                 with_labels[label, nlist[m]] = True
+#                                 # no need to go on it is already True
+#                                 break
+#                     # Update can also be relevant if element does not have target label
+#                     if not with_labels[target_label, nlist[m]]:
+#                         for n in range(elm.shape[1]):
+#                             # Update target label if nodes has it
+#                             if nodes_label[target_label, elm[nlist[m], n]] > 0:
+#                                 with_labels[target_label, nlist[m]] = True
+#                                 # no need to go on it is already True
+#                                 break
+#             # loop over neighboors (4)
+#             for k in range(adj_th.shape[1]):
+#                 adj_i = adj_th[i, k] - 1  # indexing is from 1, 0 indicate no neighbor
+#                 if adj_i >= 0:  # only if neighbor
+#                     for j in range(adj_th.shape[1]):
+#                         # if this element is the one being updated
+#                         if adj_th[adj_i, j] - 1 == i:
+#                             # update adjacent label
+#                             adj_labels[adj_i, j] = labels[target_label]
+#                             # no need to test more there is only one
+#                             break
+
+
+# @numba.njit
+# def _with_label_numba_all(elm, tag1, labels, N):
+#     ''' Returns a count of how many labels of each type belongs to each node
+#         and all elements in the mesh which have a node that is in
+#         a region with each label
+#     '''
+#     # output for counting label types for each node indexing starts from 1
+#     # so first element is empty.
+#     nodes_label = np.zeros((len(labels), N+1), dtype='uint16')
+#     # output for boolean array indicating if element touches each node type
+#     with_labels = np.zeros((len(labels), elm.shape[0]), dtype='bool')
+#     maxn = np.zeros((N+1), dtype=elm.dtype)
+#     # loop over labels
+#     for k in range(len(labels)):
+#         # Loop over elements
+#         for i in range(elm.shape[0]):
+#             # increment count if elements has current label
+#             if tag1[i] == labels[k]:
+#                 for j in range(elm.shape[1]):
+#                     nodes_label[k, elm[i, j]] += 1
+#                     maxn[elm[i,j]] += 1
+#     # cummulative count of how many elements is connected nodes
+#     # equivalent to np.cumsum(maxn) but in-place
+#     for i in range(2,N+1):
+#         maxn[i] += maxn[i-1]
+#     # create an array containing the element number that each node is connected to
+#     nlist = np.zeros((elm.shape[0]*elm.shape[1]),dtype=elm.dtype)
+#     # list for counting how many elements a nodes has currently been asigned to
+#     ncount = np.zeros((N+1,),dtype='uint16')
+#     for i in range(elm.shape[0]):
+#         for j in range(elm.shape[1]):
+#             # element index (starting from 0 here)
+#             n = elm[i,j]-1
+#             # set the n'th element that the node is connected to 
+#             # ncount[n] counts how many has already been set
+#             nlist[maxn[n] + ncount[n]] = i
+#             #increment the elements that the node is connected to
+#             ncount[n] += 1
+#     # Loop over labels
+#     for k in range(len(labels)):
+#         # Loop over elements
+#         for i in range(elm.shape[0]):
+#         # Loop over nodes within label (4)
+#             for j in range(elm.shape[1]):
+#                 # Indicate if element contains label
+#                 if nodes_label[k, elm[i, j]] > 0:
+#                     with_labels[k, i] = True
+#                     break
+#     return nodes_label, with_labels, nlist, maxn
+
+
+# def despike(msh, adj_threshold=2, relabel_tol=1e-6, max_iter=20,
+#             log_level=logging.DEBUG):
+
+#     ''' Goes through the mesh removing spiles
+#     A spike is defined as a tetrahedron in a volume "a"
+#     which has at least one node in the other volume "b" and
+#     at least "adj_threshold" faces adjacent to tetrahedra in a volume "c"
+
+#     Parameters
+#     -----------
+#     m: simnibs.Msh
+#        Mesh structure
+#     adj_threshold: int (optional)
+#         Threshhold of number of adjacent faces for being considered a spike
+#     relabel_tol: float (optional)
+#         Fraction of the elements that indicates convergence
+#     max_iter: int
+#         Maximum number of relabeling iterations
+#     '''
+    
+#     if np.any(msh.elm.elm_type != 4):
+#         logger.log(log_level,
+#                    'Error: Attempting to despike mesh containing not only'
+#                    'tetrahedra. Please consider cropping the mesh first.' 
+#                    )
+#         raise ValueError()
+#         return
+
+#     tags = np.unique(msh.elm.tag1)
+#     adj_th = msh.elm.find_adjacent_tetrahedra()
+#     elm = msh.elm[:]
+#     tag = msh.elm.tag1
+#     adj_labels = tag[adj_th - 1]
+#     adj_labels[adj_th == -1] = -1
+
+#     # Total number of nodes
+#     N = msh.nodes.nr
+#     # Count how many labels of each type belongs to each node - first output
+#     # and determine if elements touch each labels (has a node with that label) - second output
+#     # and determine which element each node is connected too - third output
+#     nodes_label, with_labels, nlist, maxn = _with_label_numba_all(elm, tag, tags, N)
+#     # Loop over labels
+#     for i, t1 in enumerate(tags):
+#         for j, t2 in enumerate(tags[i + 1:]):
+#             # Only if the labels are not the same
+#             if t1 == t2:
+#                 continue
+#             #only if at least one elements have this label combination
+#             if not np.any((nodes_label[i] > 0) * (nodes_label[j + i + 1] > 0)):
+#                 continue
+#             for k, t3 in enumerate(tags):
+#                 # Only if target label is different
+#                 if t1 == t3 or t2 == t3:
+#                     continue
+#                 #only if at least one elements have this label combination
+#                 if not np.any((nodes_label[i] > 0) * 
+#                               (nodes_label[j + i + 1] > 0) * nodes_label[k]):
+#                     continue
+#                 #call relabel function
+#                 relabel_spikes(elm = elm, tag = tag, with_labels = with_labels,
+#                                adj_labels = adj_labels, label_a = i, 
+#                                label_b = j + i + 1, target_label = k,
+#                                relabel_tol = relabel_tol, labels = tags,
+#                                adj_threshold = adj_threshold, adj_th = adj_th,
+#                                max_iter = max_iter, log_level = log_level, 
+#                                nodes_label = nodes_label,nlist=nlist,maxn=maxn)
+#     #set tag1/tag2 in msh structure
+#     msh.elm.tag1 = tag
+#     msh.elm.tag2 = tag
+
+
+# def create_mesh(label_img, affine,
+#                 elem_sizes={"standard": {"range": [1, 5], "slope": 1.0}},
+#                 smooth_size_field = 2,
+#                 skin_facet_size=2.0, 
+#                 facet_distances={"standard": {"range": [0.1, 3], "slope": 0.5}},
+#                 optimize=True, remove_spikes=True, skin_tag=1005,
+#                 remove_twins=True, hierarchy=None, smooth_steps=5, sizing_field=None):
+#     """Create a mesh from a labeled image.
+
+#     The maximum element sizes (CGAL facet_size and cell_size) are controlled 
+#     by elem_sizes:
+#         size = slope * thickness
+#         size[size < range[0] = range[0]
+#         size[size > range[1] = range[1]
+#     where "thickness" is the local tissue thickness, 
+#     "range" is the size range (label-specific if label is added to elem_sizes, 
+#                                 otherwise the "standard" range is used)
+#     The distance (CGAL facet_distance) parameter is calcualted in a similar way.
+#     This allows for the meshing to adjust sizes according to local needs.
+
+#     Parameters
+#     ----------
+#     label_img: 3D np.ndarray in uint8 format
+#         Labeled image from segmentation
+#     affine: 4x4 np.ndarray
+#         Affine transformation from voxel coordinates to world coordinates
+#     elem_sizes: dictionary (optional)
+#         Lists the relationship between thickness and elem_sizes.
+#         Label-specific relationships can be added if needed, e.g. for label 2:
+#             {"standard": {"range": [1, 5], "slope": 1.0},
+#                     "2": {"range": [1, 2], "slope": 0.7}}
+#         "range" determines the minimum and maximum values for element sizes.
+#         "slope" determines relationship between thickness and element sizes.      
+#         Note: Label indices are used as keys, and need to be provided as string
+#         Default: {"standard": {"range": [1, 5], "slope": 1.0}}
+#     smooth_size_field: int (optional)
+#         Defines the size of a triangular kernel to smooth the size field. A bit
+#         of smoothing helps to remove the effect of a few outliers in the 
+#         thickness estimates on the size field. Set to 0 to disable.
+#         The kernel size is 2*smooth_size_field+1 in voxels. Default:  2
+#     skin_facet_size: float (optional)
+#         Maximum size for the triangles of the outermost surface. If set to None,
+#         the elements of the outermost surface will be scaled the same way as
+#         the other surfaces. Default:  2.0
+#     facet_distances: dictionary (optional)
+#         Relationship between thickness and facet_distance. For small
+#         facet_distance values, the meshing will follow the label boundaries 
+#         in the original image more strictly. This also means more elements. 
+#         Label-specific relationships can be added if needed.
+#         "range": Minimum and maximum values for facet_distance
+#         "slope": Steepness of relationship between thickness and facet_distance.
+#         Default: {"standard": {"range": [0.1, 3], "slope": 0.5}}
+#     optimize: bool (optional)
+#         Whether to run lloyd optimization on the mesh. Default: True
+#     remove_spikes: bool (optional)
+#         Whether to remove spikes to create smoother meshes. Default: True
+#     skin_tag: float (optional)
+#         1) Restrict effects of skin_facet_size to the outer boundary of the 
+#            region with label skin_tag-1000 (i.e. 5 for 1005)
+#         2) Add outer surface to mesh using given tag. Set to None to disable.
+#         NOTE: This surface will replace any other surface with the same tag.
+#         Default: 1005
+#     remove_twins: bool (optional)
+#         Remove triangle twins created during surface reconstruction.
+#         Default: True
+#     hierarchy: list of ints or None (optional)
+#         List of surface tags that determines the order in which triangles 
+#         are kept for twin pairs (for remove_twins=True). Default for hierarchy=None:
+#         (1005, 1001, 1002, 1009, 1003, 1004, 1008, 1007, 1006, 1010)
+#         i.e. Skin (1005) has highest priority, WM (1001) comes next, etc; 
+#     smooth_steps: int (optional)
+#         Number of smoothing steps to apply to the final mesh surfaces. Default: 5
+#     sizing_field: 3D np.ndarray in float format (optional)
+#         Sizing field to control the element sizes. Its shape has to be the same
+#         as label_img.shape. Zeros will be replaced by values from the 
+#         standard sizing field. Default: None
+
+#     Returns
+#     -------
+#     msh: simnibs.Msh
+#         Mesh structure
+#     """
+#     if hierarchy is None:
+#         hierarchy = (1005, 1001, 1002, 1009, 1003, 1004, 1008, 1007, 1006, 1010)
+#     if not 'standard' in elem_sizes:
+#         raise ValueError('elem_sizes needs a \"standard\" entry')
+#     if not 'standard' in facet_distances:
+#         raise ValueError('facet_distances needs a \"standard\" entry')
+
+#     # Calculate thickness
+#     logger.info('Calculating tissue thickness')
+#     start = time.time()
+#     thickness = _calc_thickness(label_img)
+#     thickness[thickness < .5] = 100 # set background thickness to some large value
+#     voxel_size = get_vox_size(affine) 
+#     if not np.allclose(np.diff(voxel_size), 0):
+#         logger.warn('Anisotropic image, meshing may contain extra artifacts')
+#     thickness *= np.average(voxel_size) # Scale thickness with voxel size
+    
+#     # Define size fields and distance field
+#     logger.info('Calculating sizing fields')
+#     size_field = _sizing_field_from_thickness(
+#         label_img, thickness, elem_sizes
+#     )
+#     distance_field = _sizing_field_from_thickness(
+#         label_img, thickness, facet_distances
+#     )
+#     del thickness
+    
+#     # Smooth size field a bit to reduce effect of a few outliers in the thickness
+#     # map on the mesh; the outliers show up as localized small thickness values at 
+#     # some of the tissue boundaries
+#     if smooth_size_field:
+#         size_field = size_field**(1/3) # compress high values to preserve edges a bit better
+#         kernel = smooth_size_field+1-np.abs(np.arange(-smooth_size_field, 
+#                                                       smooth_size_field+1, 1))
+#         kernel = kernel/np.sum(kernel)
+#         for i in range(3):
+#             size_field = scipy.ndimage.convolve1d(size_field, kernel, axis=i, 
+#                                             mode='constant', cval=0.0, origin=0)
+#         size_field = size_field**3
+    
+#     # Control triangle size of outer surface to ensure eletrode meshing works OK
+#     if skin_facet_size is not None:      
+#         boundary = (label_img > 0).astype('int8')
+#         boundary = boundary-erosion(boundary,1)
+#         if skin_tag is not None:
+#             # keep boundary only at regions with label skin_tag-1000
+#             # to save some tetrahedra
+#             skin_tet_tag = skin_tag-1000
+#             boundary *= (label_img == skin_tet_tag)
+#             boundary = dilate(boundary,1)
+#             boundary *= (label_img == skin_tet_tag)
+#         else:
+#             boundary = dilate(boundary,1)
+#         size_field = size_field.flatten()
+#         size_field[boundary.flatten()] = skin_facet_size
+#         size_field = size_field.reshape(label_img.shape)
+#         del boundary
+#     logger.info(
+#         'Time to prepare meshing: ' +
+#         format_time(time.time()-start)
+#     )
+    
+#     # Replace values in size_field at positions where sizing_field > 0 
+#     if sizing_field is not None:
+#         assert sizing_field.shape == label_img.shape
+#         size_field[sizing_field>0] = sizing_field[sizing_field>0]
+    
+#     # Run meshing
+#     logger.info('Meshing')
+#     start = time.time()
+#     mesh = image2mesh(
+#         label_img,
+#         affine,
+#         facet_size=size_field,
+#         facet_distance=distance_field,
+#         cell_size=size_field,
+#         optimize=optimize
+#     )
+#     del size_field, distance_field
+#     logger.info(
+#         'Time to mesh: ' +
+#         format_time(time.time()-start)
+#     )
+    
+#     # Separate out tetrahedron (will reconstruct triangles later)
+#     start = time.time()
+#     mesh = mesh.crop_mesh(elm_type=4)
+#     # Assign the right labels to the mesh as CGAL modifies them
+#     indices_seg = np.unique(label_img)[1:]
+#     new_tags = np.copy(mesh.elm.tag1)
+#     for i, t in enumerate(indices_seg):
+#         new_tags[mesh.elm.tag1 == i+1] = t
+#     mesh.elm.tag1 = new_tags
+#     mesh.elm.tag2 = new_tags.copy()
+    
+#     # Remove spikes from mesh
+#     if remove_spikes:
+#         logger.info('Removing Spikes')
+#         despike(
+#             mesh, relabel_tol=1e-5,
+#             adj_threshold=2
+#         )
+        
+#     # Reconctruct mesh surfaces
+#     logger.info('Reconstructing Surfaces')
+#     mesh.fix_th_node_ordering()
+#     idx=mesh.elm.connected_components()
+#     mesh = mesh.crop_mesh(elements=max(idx,key=np.size))
+#     mesh.reconstruct_surfaces(add_outer_as=skin_tag)
+#     if remove_twins:
+#         mesh = mesh.remove_triangle_twins(hierarchy=hierarchy)
+        
+#     # Smooth mesh
+#     if smooth_steps > 0:
+#         logger.info('Smoothing Mesh Surfaces')
+#         mesh.smooth_surfaces(smooth_steps, step_size=0.3, max_gamma=10)
+
+#     logger.info(
+#         'Time to post-process mesh: ' +
+#         format_time(time.time()-start)
+#     )
+#     return mesh