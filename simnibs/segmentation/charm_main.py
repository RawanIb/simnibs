--- conflicted
+++ resolved
@@ -10,17 +10,20 @@
 import os
 import shutil
 import time
-<<<<<<< HEAD
 from .. import utils
 from simnibs import SIMNIBSDIR
 from ..utils.simnibs_logger import logger
 from ..utils import file_finder
+from ..utils import transformations
 from . import samseg
 import nibabel as nib
 from ._cs_utils import sanlm
 import numpy as np
 from scipy import ndimage
 from ..utils.transformations import resample_vol
+from ..mesh_tools import meshing
+from . import _thickness
+from ..mesh_tools.mesh_io import write_mesh
 
 
 def _register_atlas_to_input_affine(T1, template_file_name,
@@ -40,21 +43,6 @@
                                     thetas_rad=thetas,
                                     neck_bounds=neck_search_bounds,
                                     targetDownsampledVoxelSpacing=ds_factor)
-=======
-import nibabel as nib
-import numpy as np
-from scipy import ndimage
-
-from .. import utils
-from .. import SIMNIBSDIR
-from ..utils.simnibs_logger import logger
-from ..utils import file_finder
-from ..utils import transformations
-#from . import samseg # GBS: temporarely disabled so that I can test
-from ._cs_utils import sanlm
-from ..mesh_tools import meshing
-from . import _thickness
->>>>>>> f0a3b4f8
 
     _, optimizationSummary = affine.registerAtlas(
             T1,
@@ -74,7 +62,6 @@
                        mesh_level2, visualizer)
     logger.info('Neck adjustment done.')
 
-<<<<<<< HEAD
 
 def _denoise_input_and_save(input_name, output_name):
     input_raw = nib.load(input_name)
@@ -114,7 +101,7 @@
 
 
     #TODO: THIS IS TO MAKE TESTING FASTER, REMOVE LATER
-    if 0:
+    if 1:
         user_optimization_options = {'multiResolutionSpecification':
                                      [{'atlasFileName':
                                        os.path.join(path_to_segment_folder,
@@ -159,10 +146,10 @@
 
 def _post_process_segmentation(bias_corrected_image_names,
                                upsampled_image_names,
-                               tissue_labeling_upsampled,
                                tissue_settings,
                                parameters_and_inputs,
                                transformed_template_name):
+
     logger.info('Upsampling bias corrected images.')
     for input_number, bias_corrected in enumerate(bias_corrected_image_names):
         corrected_input = nib.load(bias_corrected)
@@ -173,23 +160,22 @@
         upsampled = nib.Nifti1Image(resampled_input, new_affine)
         nib.save(upsampled, upsampled_image_names[input_number])
 
-        # Next we need to reconstruct the segmentation with the upsampled data
-        # and map it into the simnibs tissues
-        samseg.simnibs_segmentation_utils.segmentUpsampled(
-                upsampled_image_names,
-                tissue_labeling_upsampled,
-                tissue_settings,
-                parameters_and_inputs,
-                transformed_template_name)
-
-        # Do morphological operations
-
-
-def morphological_operations(fn, out):
-    img = nib.load(fn)
-    label_img = np.array(img.dataobj)
-=======
-def _morphological_operations(label_img):
+    # Next we need to reconstruct the segmentation with the upsampled data
+    # and map it into the simnibs tissues
+    upsampled_tissues = samseg.simnibs_segmentation_utils.segmentUpsampled(
+                        upsampled_image_names,
+                        tissue_settings,
+                        parameters_and_inputs,
+                        transformed_template_name)
+
+    # Do morphological operations
+    simnibs_tissues = tissue_settings['simnibs_tissues']
+    _morphological_operations(upsampled_tissues, simnibs_tissues)
+
+    return upsampled_tissues
+
+
+def _morphological_operations(label_img, simnibs_tissues):
     ''' Does morphological operations to ensure
         1. A CSF layer between GM and Skull and beteween GM and CSF
         2. Outer bone layers are compact bone
@@ -197,23 +183,22 @@
         works in-place
     '''
     # Ensuring a CSF layer beteen GM and Skull and GM and Blood
->>>>>>> f0a3b4f8
     # Relabel regions in the expanded GM which are in skull or blood to CSF
-    GM = label_img == 2
-    C_BONE = label_img == 7
-    S_BONE = label_img == 8
-    BLOOD = label_img == 9
+    GM = label_img == simnibs_tissues["GM"]
+    C_BONE = label_img == simnibs_tissues["Compact_bone"]
+    S_BONE = label_img == simnibs_tissues["Spongy_bone"]
+    BLOOD = label_img == simnibs_tissues["Blood"]
     GM_dilated = ndimage.morphology.binary_dilation(
         GM, ndimage.generate_binary_structure(3, 2)
     )
-    label_img[GM_dilated * (C_BONE + S_BONE + BLOOD)] = 3
+    label_img[GM_dilated * (C_BONE + S_BONE + BLOOD)] = simnibs_tissues["CSF"]
     # Ensure the outer skull label is compact bone
-    C_BONE = label_img == 7
-    S_BONE = label_img == 8
+    C_BONE = label_img == simnibs_tissues["Compact_bone"]
+    S_BONE = label_img == simnibs_tissues["Spongy_bone"]
     SKULL_outer = (C_BONE + S_BONE) * ~ndimage.morphology.binary_erosion(
         (C_BONE + S_BONE), ndimage.generate_binary_structure(3, 2)
     )
-    label_img[SKULL_outer] = 7
+    label_img[SKULL_outer] = simnibs_tissues["Compact_bone"]
 
 
 def view(subject_dir):
@@ -418,7 +403,6 @@
             if denoise_settings['denoise']:
                 input_images.append(sub_files.T2_reg_denoised)
             else:
-<<<<<<< HEAD
                 input_images.append(sub_files.T2_reg)
 
         logger.info('Estimating parameters.')
@@ -432,56 +416,6 @@
         # scan. However, we need to also do this at an upsampled resolution,
         # so first write out the bias corrected scan, and the segmentation.
 
-=======
-                input_images.append(sub_files.T2_reg)    
-
-            user_model_specifications = {'biasFieldSmoothingKernelSize': 50}
-        
-        #If this one is empty the code defaults to parameters defined in the SamsegUtility file
-        #TODO: Are we okay with having it there or do we want to have the settings somewhere else?
-        user_optimization_options = {}
-        #THIS IS TO MAKE TESTING FASTER, REMOVE LATER
-        if 1:
-            user_optimization_options = {'multiResolutionSpecification':
-                [{'atlasFileName': os.path.join(atlas_path_for_segmentation, 'atlas_level1.txt.gz'),
-                 'targetDownsampledVoxelSpacing': 3.0,
-                 'maximumNumberOfIterations': 2,
-                 'estimateBiasField': True
-                 },
-                {'atlasFileName': os.path.join(atlas_path_for_segmentation, 'atlas_level2.txt.gz'),
-                 'targetDownsampledVoxelSpacing': 2.0,
-                 'maximumNumberOfIterations': 2,
-                 'estimateBiasField': True
-                 }]
-            }
-                
-        samseg_kwargs = dict(
-            imageFileNames=input_images,
-            atlasDir = atlas_path,
-            savePath=atlas_path_for_segmentation,
-            transformedTemplateFileName=template_coregistered_name,
-            userModelSpecifications=user_model_specifications,
-            userOptimizationOptions = user_optimization_options,
-            visualizer=visualizer,
-            saveHistory=False,
-            saveMesh=False,
-            savePosteriors=False,
-            saveWarp=True
-        )
-        logger.info('Starting segmentation.')
-        samsegment = samseg.SamsegWholeHead(**samseg_kwargs)
-        samsegment.preProcess()
-        samsegment.process()
-        
-        #Print optimization summary
-        optimizationSummary = samsegment.getOptimizationSummary()
-        for multiResolutionLevel, item in enumerate(optimizationSummary):
-            logger.info('atlasRegistrationLevel%d %d %f\n' % (multiResolutionLevel, item['numberOfIterations'], item['perVoxelCost']))
-            
-        # Okay now the parameters have been estimated, and we can segment the scan
-        #However, we need to also do this at an upsampled resolution, so first write out
-        #the bias corrected scan, and the segmentation.
->>>>>>> f0a3b4f8
         bias_corrected_image_names = [sub_files.T1_bias_corrected]
         if len(input_images) > 1:
             bias_corrected_image_names.append(sub_files.T2_bias_corrected)
@@ -504,43 +438,35 @@
         # Run post-processing
         logger.info('Post-processing segmentation')
         os.makedirs(sub_files.label_prep_folder, exist_ok=True)
-<<<<<<< HEAD
+
         upsampled_image_names = [sub_files.T1_upsampled]
         if len(bias_corrected_image_names) > 1:
             upsampled_image_names.append(sub_files.T2_upsampled)
 
         tissue_settings = atlas_settings['conductivity_mapping']
-        _post_process_segmentation(bias_corrected_image_names,
-                                   upsampled_image_names,
-                                   sub_files.tissue_labeling_upsampled,
-                                   tissue_settings,
-                                   segment_parameters_and_inputs,
-                                   sub_files.template_coregistered)
-
-
-=======
-        
-        logger.info('Upsampling bias corrected images.')
-        upsampled_image_names = [sub_files.T1_upsampled, sub_files.T2_upsampled]
-        for input_number, bias_corrected in enumerate(bias_corrected_image_names):
-            corrected_input = nib.load(bias_corrected)
-            resampled_input, new_affine, orig_res = transformations.resample_vol(
-                corrected_input.get_data(),
-                corrected_input.affine,
-                0.5, order=3
-            )
-            upsampled = nib.Nifti1Image(resampled_input,new_affine)
-            nib.save(upsampled, upsampled_image_names[input_number])
-            
-        
-        #Next we need to reconstruct the segmentation with the upsampled data 
-        
-        
-        
->>>>>>> f0a3b4f8
+        cleaned_upsampled_tissues = _post_process_segmentation(
+                                    bias_corrected_image_names,
+                                    upsampled_image_names,
+                                    tissue_settings,
+                                    segment_parameters_and_inputs,
+                                    sub_files.template_coregistered)
+
+        # Write to disk
+        upsampled_image = nib.load(sub_files.T1_upsampled)
+        affine_upsampled = upsampled_image.affine
+        upsampled_tissues = nib.Nifti1Image(cleaned_upsampled_tissues,
+                                            affine_upsampled)
+        nib.save(upsampled_tissues, sub_files.tissue_labeling_upsampled)
+
     if mesh:
         # create mesh from label image
-        logger.info('starting mesh')
+        logger.info('Starting mesh')
+        label_image = nib.load(sub_files.tissue_labeling_upsampled)
+        label_buffer = label_image.get_data()
+        label_affine = label_image.affine
+        final_mesh = mesh(label_buffer, label_affine)
+        logger.info('Writing mesh')
+        write_mesh(final_mesh, sub_files.head_mesh)
 
     # -------------------------TIDY UP-----------------------------------------
 
@@ -556,9 +482,6 @@
     logging.shutdown()
     with open(logfile, 'a') as f:
         f.write('</pre></BODY></HTML>')
-<<<<<<< HEAD
-        f.close()
-=======
         f.close()
 
 
@@ -671,7 +594,6 @@
     return mesh
 
 
-
 def _sizing_field_from_thickness(thickness, slope, ranges):
     ''' Calculates a sizing field from thickness '''
     if ranges[0] > ranges[1]:
@@ -679,5 +601,4 @@
     field = np.array(slope*thickness, dtype=np.float32, order='F')
     field[field < ranges[0]] = ranges[0]
     field[field > ranges[1]] = ranges[1]
-    return field
->>>>>>> f0a3b4f8
+    return field