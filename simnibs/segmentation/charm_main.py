--- conflicted
+++ resolved
@@ -969,10 +969,7 @@
                         sub_files.labeling,
                         segment_parameters_and_inputs,
                         tissue_settings,
-<<<<<<< HEAD
                         csf_factor,
-=======
->>>>>>> b86dd6b3
                         cat_structure_options=cat_structs,
                         cat_images=cat_images)
 
